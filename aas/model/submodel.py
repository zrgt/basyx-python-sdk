# Copyright 2020 PyI40AAS Contributors
#
# Licensed under the Apache License, Version 2.0 (the "License"); you may not use this file except in compliance with
# the License. You may obtain a copy of the License at
#
#     http://www.apache.org/licenses/LICENSE-2.0
#
# Unless required by applicable law or agreed to in writing, software distributed under the License is distributed on an
# "AS IS" BASIS, WITHOUT WARRANTIES OR CONDITIONS OF ANY KIND, either express or implied. See the License for the
# specific language governing permissions and limitations under the License.
"""
This module contains everything needed to model Submodels and define Events according to the AAS metamodel.
"""

import abc
from typing import Optional, Set, Iterable, TYPE_CHECKING, List, Type

from . import base, datatypes
if TYPE_CHECKING:
    from . import aas


class SubmodelElement(base.Referable, base.Qualifiable, base.HasSemantics, base.HasKind, metaclass=abc.ABCMeta):
    """
    A submodel element is an element suitable for the description and differentiation of assets.

    *Note:* The concept of type and instance applies to submodel elements. :class:`Properties <.Property>` are special
    submodel elements. The property types are defined in dictionaries (like the IEC Common Data Dictionary or eCl\\@ss),
    they do not have a value. The property type (`kind=Type`) is also called data element type in some standards.
    The property instances (`kind=Instance`) typically have a value. A property instance is also called
    property-value pair in certain standards.

    :ivar id_short: Identifying string of the element within its name space. (inherited from
                    :class:`~aas.model.base.Referable`)
    :ivar display_name: Can be provided in several languages. (inherited from :class:`~aas.model.base.Referable`)
    :ivar category: The category is a value that gives further meta information w.r.t. to the class of the element.
                     It affects the expected existence of attributes and the applicability of constraints.
                     (inherited from :class:`~aas.model.base.Referable`)
    :ivar description: Description or comments on the element. (inherited from :class:`~aas.model.base.Referable`)
    :ivar parent: Reference to the next referable parent element of the element. (inherited from
                  :class:`~aas.model.base.Referable`)
    :ivar semantic_id: Identifier of the semantic definition of the element. It is called semantic id of the
                       element. The semantic id may either reference an external global id or it may reference a
                       referable model element of kind=Type that defines the semantics of the element.
                       (inherited from :class:`~aas.model.base.HasSemantics`)
    :ivar qualifier: Unordered list of Constraints that gives additional qualification of a qualifiable element.
                     (from :class:`~aas.model.base.Qualifiable`)
    :ivar kind: Kind of the element: Either `TYPE` or `INSTANCE`. Default is `INSTANCE`. (inherited from
                :class:`aas.model.base.HasKind`)
    :ivar extension: Element that can be extended by proprietary extensions. (inherited from
                     :class:`aas.model.base.HasExtension`)
    """

    @abc.abstractmethod
    def __init__(self,
                 id_short: str,
                 display_name: Optional[base.LangStringSet] = None,
                 category: Optional[str] = None,
                 description: Optional[base.LangStringSet] = None,
                 parent: Optional[base.Namespace] = None,
                 semantic_id: Optional[base.Reference] = None,
                 qualifier: Optional[Set[base.Constraint]] = None,
                 kind: base.ModelingKind = base.ModelingKind.INSTANCE,
                 extension: Optional[Set[base.Extension]] = None):
        """
<<<<<<< HEAD
=======
        Initializer of SubmodelElement

        :param id_short: Identifying string of the element within its name space. (from base.Referable)
        :param display_name: Can be provided in several languages. (from base.Referable)
        :param category: The category is a value that gives further meta information w.r.t. to the class of the element.
                         It affects the expected existence of attributes and the applicability of constraints.
                         (from base.Referable)
        :param description: Description or comments on the element. (from base.Referable)
        :param parent: Reference to the next referable parent element of the element. (from base.Referable)
        :param semantic_id: Identifier of the semantic definition of the element. It is called semantic id of the
                            element. The semantic id may either reference an external global id or it may reference a
                            referable model element of kind=Type that defines the semantics of the element.
                            (from base.HasSemantics)
        :param qualifier: Unordered list of Constraints that gives additional qualification of a qualifiable element.
                          (from base.Qualifiable)
        :param kind: Kind of the element: either type or instance. Default = Instance. (from base.HasKind)
        :param extension: An extension of the element. (from base.HasExtension)

>>>>>>> c8bae157
        TODO: Add instruction what to do after construction
        """

        super().__init__()
        self.id_short = id_short
        self.display_name: Optional[base.LangStringSet] = dict() if display_name is None else display_name
        self.category = category
        self.description: Optional[base.LangStringSet] = dict() if description is None else description
        self.parent: Optional[base.Namespace] = parent
        self.semantic_id: Optional[base.Reference] = semantic_id
        self.qualifier: Set[base.Constraint] = set() if qualifier is None else qualifier
        self._kind: base.ModelingKind = kind
        self.extension: Set[base.Extension] = set() if extension is None else extension


class Submodel(base.Identifiable, base.HasSemantics, base.HasKind, base.Qualifiable, base.Namespace):
    """
    A Submodel defines a specific aspect of the asset represented by the AAS.

    A submodel is used to structure the virtual representation and technical functionality of an Administration Shell
    into distinguishable parts. Each submodel refers to a well-defined domain or subject matter. Submodels can become
    standardized and thus become submodel types. Submodels can have different life-cycles.

    :ivar ~.identification: The globally unique identification of the element.
                            (inherited from :class:`~aas.model.base.Identifiable`)
    :ivar submodel_element: Unordered list of :class:`SubmodelElements <.SubmodelElement>`
    :ivar id_short: Identifying string of the element within its name space. (inherited from
                    :class:`~aas.model.base.Referable`)
    :ivar display_name: Can be provided in several languages. (inherited from :class:`~aas.model.base.Referable`)
    :ivar category: The category is a value that gives further meta information w.r.t. to the class of the element.
                     It affects the expected existence of attributes and the applicability of constraints.
                     (inherited from :class:`~aas.model.base.Referable`)
    :ivar description: Description or comments on the element. (inherited from :class:`~aas.model.base.Referable`)
    :ivar parent: Reference to the next referable parent element of the element. (inherited from
                  :class:`~aas.model.base.Referable`)
    :ivar administration: Administrative information of an identifiable element. (inherited from
                          :class:`~aas.model.base.Identifiable`)
    :ivar semantic_id: Identifier of the semantic definition of the element. It is called semantic id of the
                       element. The semantic id may either reference an external global id or it may reference a
                       referable model element of kind=Type that defines the semantics of the element.
                       (inherited from :class:`~aas.model.base.HasSemantics`)
    :ivar qualifier: Unordered list of Constraints that gives additional qualification of a qualifiable element.
                     (from :class:`~aas.model.base.Qualifiable`)
    :ivar kind: Kind of the element: Either `TYPE` or `INSTANCE`. Default is `INSTANCE`. (inherited from
                :class:`aas.model.base.HasKind`)
    :ivar extension: Element that can be extended by proprietary extensions. (inherited from
                     :class:`aas.model.base.HasExtension`)
    """

    def __init__(self,
                 identification: base.Identifier,
                 submodel_element: Iterable[SubmodelElement] = (),
                 id_short: str = "NotSet",
                 display_name: Optional[base.LangStringSet] = None,
                 category: Optional[str] = None,
                 description: Optional[base.LangStringSet] = None,
                 parent: Optional[base.Namespace] = None,
                 administration: Optional[base.AdministrativeInformation] = None,
                 semantic_id: Optional[base.Reference] = None,
                 qualifier: Optional[Set[base.Constraint]] = None,
                 kind: base.ModelingKind = base.ModelingKind.INSTANCE,
                 extension: Optional[Set[base.Extension]] = None):
<<<<<<< HEAD
=======
        """
        Initializer of Submodel

        :param identification: The globally unique identification of the element. (from base.Identifiable)
        :param submodel_element: Unordered list of submodel elements
        :param id_short: Identifying string of the element within its name space. (from base.Referable)
        :param display_name: Can be provided in several languages. (from base.Referable)
        :param category: The category is a value that gives further meta information w.r.t. to the class of the element.
                         It affects the expected existence of attributes and the applicability of constraints.
                         (from base.Referable)
        :param description: Description or comments on the element. (from base.Referable)
        :param parent: Reference to the next referable parent element of the element. (from base.Referable)
        :param administration: Administrative information of an identifiable element. (from base.Identifiable)
        :param semantic_id: Identifier of the semantic definition of the element. It is called semantic id of the
                            element. The semantic id may either reference an external global id or it may reference a
                            referable model element of kind=Type that defines the semantics of the element.
                            (from base.HasSemantics)
        :param qualifier: Unordered list of Constraints that gives additional qualification of a qualifiable element.
                          (from base.Qualifiable)
        :param kind: Kind of the element: either type or instance. Default = Instance. (from base.HasKind)
        :param extension: An extension of the element. (from base.HasExtension)
        """

>>>>>>> c8bae157
        super().__init__()
        self.identification: base.Identifier = identification
        self.submodel_element = base.NamespaceSet(self, submodel_element)
        self.id_short = id_short
        self.display_name: Optional[base.LangStringSet] = dict() if display_name is None else display_name
        self.category = category
        self.description: Optional[base.LangStringSet] = dict() if description is None else description
        self.parent: Optional[base.Namespace] = parent
        self.administration: Optional[base.AdministrativeInformation] = administration
        self.semantic_id: Optional[base.Reference] = semantic_id
        self.qualifier: Set[base.Constraint] = set() if qualifier is None else qualifier
        self._kind: base.ModelingKind = kind
        self.extension: Set[base.Extension] = set() if extension is None else extension


ALLOWED_DATA_ELEMENT_CATEGORIES: Set[str] = {
    "CONSTANT",
    "PARAMETER",
    "VARIABLE"
}


class DataElement(SubmodelElement, metaclass=abc.ABCMeta):
    """
    A data element is a :class:`~.SubmodelElement` that is not further composed out of other
    :class:`SubmodelElements <.SubmodelElement>`.
    A data element is a :class:`~.SubmodelElement` that has a value. The type of value differs for different subtypes
    of data elements.

    <<abstract>>

    :ivar id_short: Identifying string of the element within its name space. (inherited from
                    :class:`~aas.model.base.Referable`)
    :ivar display_name: Can be provided in several languages. (inherited from :class:`~aas.model.base.Referable`)
    :ivar category: The category is a value that gives further meta information w.r.t. to the class of the element.
                     It affects the expected existence of attributes and the applicability of constraints.
                     (inherited from :class:`~aas.model.base.Referable`)
    :ivar description: Description or comments on the element. (inherited from :class:`~aas.model.base.Referable`)
    :ivar parent: Reference to the next referable parent element of the element. (inherited from
                  :class:`~aas.model.base.Referable`)
    :ivar semantic_id: Identifier of the semantic definition of the element. It is called semantic id of the
                       element. The semantic id may either reference an external global id or it may reference a
                       referable model element of kind=Type that defines the semantics of the element.
                       (inherited from :class:`~aas.model.base.HasSemantics`)
    :ivar qualifier: Unordered list of Constraints that gives additional qualification of a qualifiable element.
                     (from :class:`~aas.model.base.Qualifiable`)
    :ivar kind: Kind of the element: Either `TYPE` or `INSTANCE`. Default is `INSTANCE`. (inherited from
                :class:`aas.model.base.HasKind`)
    :ivar extension: Element that can be extended by proprietary extensions. (inherited from
                     :class:`aas.model.base.HasExtension`)
    """

    @abc.abstractmethod
    def __init__(self,
                 id_short: str,
                 display_name: Optional[base.LangStringSet] = None,
                 category: Optional[str] = None,
                 description: Optional[base.LangStringSet] = None,
                 parent: Optional[base.Namespace] = None,
                 semantic_id: Optional[base.Reference] = None,
                 qualifier: Optional[Set[base.Constraint]] = None,
                 kind: base.ModelingKind = base.ModelingKind.INSTANCE,
                 extension: Optional[Set[base.Extension]] = None):
<<<<<<< HEAD
=======
        """
        Initializer of DataElement

        :param id_short: Identifying string of the element within its name space. (from base.Referable)
        :param display_name: Can be provided in several languages. (from base.Referable)
        :param category: The category is a value that gives further meta information w.r.t. to the class of the element.
                         It affects the expected existence of attributes and the applicability of constraints.
                         (from base.Referable)
        :param description: Description or comments on the element. (from base.Referable)
        :param parent: Reference to the next referable parent element of the element. (from base.Referable)
        :param semantic_id: Identifier of the semantic definition of the element. It is called semantic id of the
                            element. The semantic id may either reference an external global id or it may reference a
                            referable model element of kind=Type that defines the semantics of the element.
                            (from base.HasSemantics)
        :param qualifier: Unordered list of Constraints that gives additional qualification of a qualifiable element.
                          (from base.Qualifiable)
        :param kind: Kind of the element: either type or instance. Default = Instance. (from base.HasKind)
        :param extension: An extension of the element. (from base.HasExtension)
        """

>>>>>>> c8bae157
        super().__init__(id_short, display_name, category, description, parent, semantic_id, qualifier, kind, extension)

    def _set_category(self, category: Optional[str]):
        if category == "":
            raise base.AASConstraintViolation(100,
                                              "category is not allowed to be an empty string")
        if category is None:
            self._category = None
        else:
            if category not in ALLOWED_DATA_ELEMENT_CATEGORIES:
                if not (isinstance(self, File) or isinstance(self, Blob)):
                    raise base.AASConstraintViolation(
                        90,
                        "DataElement.category must be one of the following: " + str(ALLOWED_DATA_ELEMENT_CATEGORIES))
            self._category = category


class Property(DataElement):
    """
    A property is a :class:`DataElement` that has a single value.

    *Constraint AASd-007:* if both, the value and the valueId are present then the value needs to be
    identical to the value of the referenced coded value in valueId

    :ivar id_short: Identifying string of the element within its name space. (inherited from
                    :class:`~aas.model.base.Referable`)
    :ivar value_type: Data type of the value
    :ivar value: The value of the property instance.
    :ivar value_id: :class:`~aas.model.base.Reference` to the global unique id of a coded value
    :ivar display_name: Can be provided in several languages. (inherited from :class:`~aas.model.base.Referable`)
    :ivar category: The category is a value that gives further meta information w.r.t. to the class of the element.
                     It affects the expected existence of attributes and the applicability of constraints.
                     (inherited from :class:`~aas.model.base.Referable`)
    :ivar description: Description or comments on the element. (inherited from :class:`~aas.model.base.Referable`)
    :ivar parent: Reference to the next referable parent element of the element. (inherited from
                  :class:`~aas.model.base.Referable`)
    :ivar semantic_id: Identifier of the semantic definition of the element. It is called semantic id of the
                       element. The semantic id may either reference an external global id or it may reference a
                       referable model element of kind=Type that defines the semantics of the element.
                       (inherited from :class:`~aas.model.base.HasSemantics`)
    :ivar qualifier: Unordered list of Constraints that gives additional qualification of a qualifiable element.
                     (from :class:`~aas.model.base.Qualifiable`)
    :ivar kind: Kind of the element: Either `TYPE` or `INSTANCE`. Default is `INSTANCE`. (inherited from
                :class:`aas.model.base.HasKind`)
    :ivar extension: Element that can be extended by proprietary extensions. (inherited from
                     :class:`aas.model.base.HasExtension`)
    """

    def __init__(self,
                 id_short: str,
                 value_type: base.DataTypeDef,
                 value: Optional[base.ValueDataType] = None,
                 value_id: Optional[base.Reference] = None,
                 display_name: Optional[base.LangStringSet] = None,
                 category: Optional[str] = None,
                 description: Optional[base.LangStringSet] = None,
                 parent: Optional[base.Namespace] = None,
                 semantic_id: Optional[base.Reference] = None,
                 qualifier: Optional[Set[base.Constraint]] = None,
                 kind: base.ModelingKind = base.ModelingKind.INSTANCE,
                 extension: Optional[Set[base.Extension]] = None):
        """
<<<<<<< HEAD
=======
        Initializer of Property

        :param id_short: Identifying string of the element within its name space. (from base.Referable)
        :param value_type: Data type of the value
        :param value: The value of the property instance.
        :param value_id: Reference to the global unique id of a coded value.
        :param display_name: Can be provided in several languages. (from base.Referable)
        :param category: The category is a value that gives further meta information w.r.t. to the class of the element.
                         It affects the expected existence of attributes and the applicability of constraints.
                         (from base.Referable)
        :param description: Description or comments on the element. (from base.Referable)
        :param parent: Reference to the next referable parent element of the element. (from base.Referable)
        :param semantic_id: Identifier of the semantic definition of the element. It is called semantic id of the
                            element. The semantic id may either reference an external global id or it may reference a
                            referable model element of kind=Type that defines the semantics of the element.
                            (from base.HasSemantics)
        :param qualifier: Unordered list of Constraints that gives additional qualification of a qualifiable element.
                          (from base.Qualifiable)
        :param kind: Kind of the element: either type or instance. Default = Instance. (from base.HasKind)
        :param extension: An extension of the element. (from base.HasExtension)

>>>>>>> c8bae157
        TODO: Add instruction what to do after construction
        """

        super().__init__(id_short, display_name, category, description, parent, semantic_id, qualifier, kind, extension)
        self.value_type: Type[datatypes.AnyXSDType] = value_type
        self._value: Optional[base.ValueDataType] = (datatypes.trivial_cast(value, value_type)
                                                     if value is not None else None)
        self.value_id: Optional[base.Reference] = value_id

    @property
    def value(self):
        return self._value

    @value.setter
    def value(self, value) -> None:
        if value is None:
            self._value = None
        else:
            self._value = datatypes.trivial_cast(value, self.value_type)


class MultiLanguageProperty(DataElement):
    """
    A multi language property is a :class:`~.DataElement` that has a multi language value.

    *Constraint AASd-012*: if both, the value and the valueId are present then for each string in a
    specific language the meaning must be the same as specified in valueId.

    :ivar id_short: Identifying string of the element within its name space. (inherited from
                    :class:`~aas.model.base.Referable`)
    :ivar value: The value of the property instance.
    :ivar value_id: :class:`~aas.model.base.Reference` to the global unique id of a coded value
    :ivar display_name: Can be provided in several languages. (inherited from :class:`~aas.model.base.Referable`)
    :ivar category: The category is a value that gives further meta information w.r.t. to the class of the element.
                     It affects the expected existence of attributes and the applicability of constraints.
                     (inherited from :class:`~aas.model.base.Referable`)
    :ivar description: Description or comments on the element. (inherited from :class:`~aas.model.base.Referable`)
    :ivar parent: Reference to the next referable parent element of the element. (inherited from
                  :class:`~aas.model.base.Referable`)
    :ivar semantic_id: Identifier of the semantic definition of the element. It is called semantic id of the
                       element. The semantic id may either reference an external global id or it may reference a
                       referable model element of kind=Type that defines the semantics of the element.
                       (inherited from :class:`~aas.model.base.HasSemantics`)
    :ivar qualifier: Unordered list of Constraints that gives additional qualification of a qualifiable element.
                     (from :class:`~aas.model.base.Qualifiable`)
    :ivar kind: Kind of the element: Either `TYPE` or `INSTANCE`. Default is `INSTANCE`. (inherited from
                :class:`aas.model.base.HasKind`)
    :ivar extension: Element that can be extended by proprietary extensions. (inherited from
                     :class:`aas.model.base.HasExtension`)
    """

    def __init__(self,
                 id_short: str,
                 value: Optional[base.LangStringSet] = None,
                 value_id: Optional[base.Reference] = None,
                 display_name: Optional[base.LangStringSet] = None,
                 category: Optional[str] = None,
                 description: Optional[base.LangStringSet] = None,
                 parent: Optional[base.Namespace] = None,
                 semantic_id: Optional[base.Reference] = None,
                 qualifier: Optional[Set[base.Constraint]] = None,
                 kind: base.ModelingKind = base.ModelingKind.INSTANCE,
                 extension: Optional[Set[base.Extension]] = None):
        """
        Initializer of MultiLanguageProperty

        :param id_short: Identifying string of the element within its name space. (from base.Referable)
        :param value: The value of the property instance.
        :param value_id: Reference to the global unique id of a coded value.
        :param display_name: Can be provided in several languages. (from base.Referable)
        :param category: The category is a value that gives further meta information w.r.t. to the class of the element.
                         It affects the expected existence of attributes and the applicability of constraints.
                         (from base.Referable)
        :param description: Description or comments on the element. (from base.Referable)
        :param parent: Reference to the next referable parent element of the element. (from base.Referable)
        :param semantic_id: Identifier of the semantic definition of the element. It is called semantic id of the
                            element. The semantic id may either reference an external global id or it may reference a
                            referable model element of kind=Type that defines the semantics of the element.
                           (from base.HasSemantics)
        :param qualifier: Unordered list of Constraints that gives additional qualification of a qualifiable element.
                          (from base.Qualifiable)
        :param kind: Kind of the element: either type or instance. Default = Instance. (from base.HasKind)
        :param extension: An extension of the element. (from base.HasExtension)

        TODO: Add instruction what to do after construction
        """

        super().__init__(id_short, display_name, category, description, parent, semantic_id, qualifier, kind, extension)
        self.value: base.LangStringSet = dict() if value is None else value
        self.value_id: Optional[base.Reference] = value_id


class Range(DataElement):
    """
    A range is a :class:`~.DataElement` that has a range value.

    *Constraint AASd-013:* In case of a range with `kind=Instance` either the min or the max value or both
    need to be defined

    :ivar id_short: Identifying string of the element within its name space. (inherited from
                    :class:`~aas.model.base.Referable`)
    :ivar value_type: Data type of the min and max
    :ivar min: The minimum value of the range. If the min value is missing then the value is assumed to be negative
               infinite
    :ivar max: The maximum of the range. If the max value is missing then the value is assumed to be positive infinite
    :ivar display_name: Can be provided in several languages. (inherited from :class:`~aas.model.base.Referable`)
    :ivar category: The category is a value that gives further meta information w.r.t. to the class of the element.
                     It affects the expected existence of attributes and the applicability of constraints.
                     (inherited from :class:`~aas.model.base.Referable`)
    :ivar description: Description or comments on the element. (inherited from :class:`~aas.model.base.Referable`)
    :ivar parent: Reference to the next referable parent element of the element. (inherited from
                  :class:`~aas.model.base.Referable`)
    :ivar semantic_id: Identifier of the semantic definition of the element. It is called semantic id of the
                       element. The semantic id may either reference an external global id or it may reference a
                       referable model element of kind=Type that defines the semantics of the element.
                       (inherited from :class:`~aas.model.base.HasSemantics`)
    :ivar qualifier: Unordered list of Constraints that gives additional qualification of a qualifiable element.
                     (from :class:`~aas.model.base.Qualifiable`)
    :ivar kind: Kind of the element: Either `TYPE` or `INSTANCE`. Default is `INSTANCE`. (inherited from
                :class:`aas.model.base.HasKind`)
    :ivar extension: Element that can be extended by proprietary extensions. (inherited from
                     :class:`aas.model.base.HasExtension`)
    """

    def __init__(self,
                 id_short: str,
                 value_type: base.DataTypeDef,
                 min: Optional[base.ValueDataType] = None,
                 max: Optional[base.ValueDataType] = None,
                 display_name: Optional[base.LangStringSet] = None,
                 category: Optional[str] = None,
                 description: Optional[base.LangStringSet] = None,
                 parent: Optional[base.Namespace] = None,
                 semantic_id: Optional[base.Reference] = None,
                 qualifier: Optional[Set[base.Constraint]] = None,
                 kind: base.ModelingKind = base.ModelingKind.INSTANCE,
                 extension: Optional[Set[base.Extension]] = None):
        """
<<<<<<< HEAD
=======
        Initializer of Range

        :param id_short: Identifying string of the element within its name space. (from base.Referable)
        :param value_type: Data type of the min and max
        :param min: The minimum value of the range. If the min value is missing then the value is assumed to be
                     negative infinite.
        :param max: The maximum of the range. If the max value is missing then the value is assumed to be positive
                     infinite
        :param display_name: Can be provided in several languages. (from base.Referable)
        :param category: The category is a value that gives further meta information w.r.t. to the class of the element.
                         It affects the expected existence of attributes and the applicability of constraints.
                         (from base.Referable)
        :param description: Description or comments on the element. (from base.Referable)
        :param parent: Reference to the next referable parent element of the element. (from base.Referable)
        :param semantic_id: Identifier of the semantic definition of the element. It is called semantic id of the
                            element. The semantic id may either reference an external global id or it may reference a
                            referable model element of kind=Type that defines the semantics of the element.
                            (from base.HasSemantics)
        :param qualifier: Unordered list of Constraints that gives additional qualification of a qualifiable element.
                          (from base.Qualifiable)
        :param kind: Kind of the element: either type or instance. Default = Instance. (from base.HasKind)
        :param extension: An extension of the element. (from base.HasExtension)

>>>>>>> c8bae157
        TODO: Add instruction what to do after construction
        """

        super().__init__(id_short, display_name, category, description, parent, semantic_id, qualifier, kind, extension)
        self.value_type: base.DataTypeDef = value_type
        self._min: Optional[base.ValueDataType] = datatypes.trivial_cast(min, value_type) if min is not None else None
        self._max: Optional[base.ValueDataType] = datatypes.trivial_cast(max, value_type) if max is not None else None

    @property
    def min(self):
        return self._min

    @min.setter
    def min(self, value) -> None:
        if value is None:
            self._min = None
        else:
            self._min = datatypes.trivial_cast(value, self.value_type)

    @property
    def max(self):
        return self._max

    @max.setter
    def max(self, value) -> None:
        if value is None:
            self._max = None
        else:
            self._max = datatypes.trivial_cast(value, self.value_type)


class Blob(DataElement):
    """
    A BLOB is a :class:`~.DataElement` that represents a file that is contained with its source code in the value
    attribute.

    *Note:* In contrast to the file property the file content is stored directly as value in the Blob data element.

    :ivar id_short: Identifying string of the element within its name space. (inherited from
                    :class:`~aas.model.base.Referable`)
    :ivar mime_type: Mime type of the content of the BLOB. The mime type states which file extension the file has.
                     Valid values are e.g. “application/json”, “application/xls”, ”image/jpg”. The allowed values
                     are defined as in RFC2046.
    :ivar value: The value of the BLOB instance of a blob data element.
    :ivar display_name: Can be provided in several languages. (inherited from :class:`~aas.model.base.Referable`)
    :ivar category: The category is a value that gives further meta information w.r.t. to the class of the element.
                     It affects the expected existence of attributes and the applicability of constraints.
                     (inherited from :class:`~aas.model.base.Referable`)
    :ivar description: Description or comments on the element. (inherited from :class:`~aas.model.base.Referable`)
    :ivar parent: Reference to the next referable parent element of the element. (inherited from
                  :class:`~aas.model.base.Referable`)
    :ivar semantic_id: Identifier of the semantic definition of the element. It is called semantic id of the
                       element. The semantic id may either reference an external global id or it may reference a
                       referable model element of kind=Type that defines the semantics of the element.
                       (inherited from :class:`~aas.model.base.HasSemantics`)
    :ivar qualifier: Unordered list of Constraints that gives additional qualification of a qualifiable element.
                     (from :class:`~aas.model.base.Qualifiable`)
    :ivar kind: Kind of the element: Either `TYPE` or `INSTANCE`. Default is `INSTANCE`. (inherited from
                :class:`aas.model.base.HasKind`)
    :ivar extension: Element that can be extended by proprietary extensions. (inherited from
                     :class:`aas.model.base.HasExtension`)
    """

    def __init__(self,
                 id_short: str,
                 mime_type: base.MimeType,
                 value: Optional[base.BlobType] = None,
                 display_name: Optional[base.LangStringSet] = None,
                 category: Optional[str] = None,
                 description: Optional[base.LangStringSet] = None,
                 parent: Optional[base.Namespace] = None,
                 semantic_id: Optional[base.Reference] = None,
                 qualifier: Optional[Set[base.Constraint]] = None,
                 kind: base.ModelingKind = base.ModelingKind.INSTANCE,
                 extension: Optional[Set[base.Extension]] = None):
        """
<<<<<<< HEAD
=======
        Initializer of Blob

        :param id_short: Identifying string of the element within its name space. (from base.Referable)
        :param value: The value of the BLOB instance of a blob data element.
                      Note: In contrast to the file property the file content is stored directly as value in the Blob
                            data element.
        :param mime_type: Mime type of the content of the BLOB. The mime type states which file extension the file has.
                          Valid values are e.g. “application/json”, “application/xls”, ”image/jpg”. The allowed values
                          are defined as in RFC2046.
        :param display_name: Can be provided in several languages. (from base.Referable)
        :param category: The category is a value that gives further meta information w.r.t. to the class of the element.
                         It affects the expected existence of attributes and the applicability of constraints.
                         (from base.Referable)
        :param description: Description or comments on the element. (from base.Referable)
        :param parent: Reference to the next referable parent element of the element. (from base.Referable)
        :param semantic_id: Identifier of the semantic definition of the element. It is called semantic id of the
                            element. The semantic id may either reference an external global id or it may reference a
                            referable model element of kind=Type that defines the semantics of the element.
                            (from base.HasSemantics)
        :param qualifier: Unordered list of Constraints that gives additional qualification of a qualifiable element.
                          (from base.Qualifiable)
        :param kind: Kind of the element: either type or instance. Default = Instance. (from base.HasKind)
        :param extension: An extension of the element. (from base.HasExtension)

>>>>>>> c8bae157
        TODO: Add instruction what to do after construction
        """

        super().__init__(id_short, display_name, category, description, parent, semantic_id, qualifier, kind, extension)
        self.value: Optional[base.BlobType] = value
        self.mime_type: base.MimeType = mime_type


class File(DataElement):
    """
    A File is a :class:`~.DataElement` that represents a file via its path description.

    :ivar id_short: Identifying string of the element within its name space. (inherited from
                    :class:`~aas.model.base.Referable`)
    :ivar mime_type: Mime type of the content of the File.
    :ivar value: Path and name of the referenced file (with file extension). The path can be absolute or relative.
    :ivar display_name: Can be provided in several languages. (inherited from :class:`~aas.model.base.Referable`)
    :ivar category: The category is a value that gives further meta information w.r.t. to the class of the element.
                     It affects the expected existence of attributes and the applicability of constraints.
                     (inherited from :class:`~aas.model.base.Referable`)
    :ivar description: Description or comments on the element. (inherited from :class:`~aas.model.base.Referable`)
    :ivar parent: Reference to the next referable parent element of the element. (inherited from
                  :class:`~aas.model.base.Referable`)
    :ivar semantic_id: Identifier of the semantic definition of the element. It is called semantic id of the
                       element. The semantic id may either reference an external global id or it may reference a
                       referable model element of kind=Type that defines the semantics of the element.
                       (inherited from :class:`~aas.model.base.HasSemantics`)
    :ivar qualifier: Unordered list of Constraints that gives additional qualification of a qualifiable element.
                     (from :class:`~aas.model.base.Qualifiable`)
    :ivar kind: Kind of the element: Either `TYPE` or `INSTANCE`. Default is `INSTANCE`. (inherited from
                :class:`aas.model.base.HasKind`)
    :ivar extension: Element that can be extended by proprietary extensions. (inherited from
                     :class:`aas.model.base.HasExtension`)
    """

    def __init__(self,
                 id_short: str,
                 mime_type: base.MimeType,
                 value: Optional[base.PathType] = None,
                 display_name: Optional[base.LangStringSet] = None,
                 category: Optional[str] = None,
                 description: Optional[base.LangStringSet] = None,
                 parent: Optional[base.Namespace] = None,
                 semantic_id: Optional[base.Reference] = None,
                 qualifier: Optional[Set[base.Constraint]] = None,
                 kind: base.ModelingKind = base.ModelingKind.INSTANCE,
                 extension: Optional[Set[base.Extension]] = None):
        """
<<<<<<< HEAD
=======
        Initializer of File

        :param id_short: Identifying string of the element within its name space. (from base.Referable)
        :param mime_type: Mime type of the content of the File.
        :param value: Path and name of the referenced file (without file extension). The path can be absolute or
                      relative.
                      Note: The file extension is defined by using a qualifier of type “MimeType”.
        :param display_name: Can be provided in several languages. (from base.Referable)
        :param category: The category is a value that gives further meta information w.r.t. to the class of the element.
                         It affects the expected existence of attributes and the applicability of constraints.
                         (from base.Referable)
        :param description: Description or comments on the element. (from base.Referable)
        :param parent: Reference to the next referable parent element of the element. (from base.Referable)
        :param semantic_id: Identifier of the semantic definition of the element. It is called semantic id of the
                            element. The semantic id may either reference an external global id or it may reference a
                            referable model element of kind=Type that defines the semantics of the element.
                            (from base.HasSemantics)
        :param qualifier: Unordered list of Constraints that gives additional qualification of a qualifiable element.
                          (from base.Qualifiable)
        :param kind: Kind of the element: either type or instance. Default = Instance. (from base.HasKind)
        :param extension: An extension of the element. (from base.HasExtension)

>>>>>>> c8bae157
        TODO: Add instruction what to do after construction
        """

        super().__init__(id_short, display_name, category, description, parent, semantic_id, qualifier, kind, extension)
        self.value: Optional[base.PathType] = value
        self.mime_type: base.MimeType = mime_type


class ReferenceElement(DataElement):
    """
    A reference element is a :class:`DataElement` that defines a :class:`~aas.model.base.Reference` to another element
    within the same or another AAS or a :class:`~aas.model.base.Reference` to an external object or entity.

    :ivar id_short: Identifying string of the element within its name space. (inherited from
                    :class:`~aas.model.base.Referable`)
    :ivar value: :class:`~aas.model.base.Reference` to any other :class:`~aas.model.base.Referable` element of the same
                 or any other AAS or a :class:`~aas.model.base.Reference` to an external object or entity.
    :ivar display_name: Can be provided in several languages. (inherited from :class:`~aas.model.base.Referable`)
    :ivar category: The category is a value that gives further meta information w.r.t. to the class of the element.
                     It affects the expected existence of attributes and the applicability of constraints.
                     (inherited from :class:`~aas.model.base.Referable`)
    :ivar description: Description or comments on the element. (inherited from :class:`~aas.model.base.Referable`)
    :ivar parent: Reference to the next referable parent element of the element. (inherited from
                  :class:`~aas.model.base.Referable`)
    :ivar semantic_id: Identifier of the semantic definition of the element. It is called semantic id of the
                       element. The semantic id may either reference an external global id or it may reference a
                       referable model element of kind=Type that defines the semantics of the element.
                       (inherited from :class:`~aas.model.base.HasSemantics`)
    :ivar qualifier: Unordered list of Constraints that gives additional qualification of a qualifiable element.
                     (from :class:`~aas.model.base.Qualifiable`)
    :ivar kind: Kind of the element: Either `TYPE` or `INSTANCE`. Default is `INSTANCE`. (inherited from
                :class:`aas.model.base.HasKind`)
    :ivar extension: Element that can be extended by proprietary extensions. (inherited from
                     :class:`aas.model.base.HasExtension`)
    """

    def __init__(self,
                 id_short: str,
                 value: Optional[base.Reference] = None,
                 display_name: Optional[base.LangStringSet] = None,
                 category: Optional[str] = None,
                 description: Optional[base.LangStringSet] = None,
                 parent: Optional[base.Namespace] = None,
                 semantic_id: Optional[base.Reference] = None,
                 qualifier: Optional[Set[base.Constraint]] = None,
                 kind: base.ModelingKind = base.ModelingKind.INSTANCE,
                 extension: Optional[Set[base.Extension]] = None):
        """
<<<<<<< HEAD
=======
        Initializer of ReferenceElement

        :param id_short: Identifying string of the element within its name space. (from base.Referable)
        :param value: Reference to any other referable element of the same of any other AAS or a reference to an
                      external object or entity.
        :param display_name: Can be provided in several languages. (from base.Referable)
        :param category: The category is a value that gives further meta information w.r.t. to the class of the element.
                         It affects the expected existence of attributes and the applicability of constraints.
                         (from base.Referable)
        :param description: Description or comments on the element. (from base.Referable)
        :param parent: Reference to the next referable parent element of the element. (from base.Referable)
        :param semantic_id: Identifier of the semantic definition of the element. It is called semantic id of the
                            element. The semantic id may either reference an external global id or it may reference a
                            referable model element of kind=Type that defines the semantics of the element.
                            (from base.HasSemantics)
        :param qualifier: Unordered list of Constraints that gives additional qualification of a qualifiable element.
                          (from base.Qualifiable)
        :param kind: Kind of the element: either type or instance. Default = Instance. (from base.HasKind)
        :param extension: An extension of the element. (from base.HasExtension)

>>>>>>> c8bae157
        TODO: Add instruction what to do after construction
        """

        super().__init__(id_short, display_name, category, description, parent, semantic_id, qualifier, kind, extension)
        self.value: Optional[base.Reference] = value


class SubmodelElementCollection(SubmodelElement, base.Namespace, metaclass=abc.ABCMeta):
    """
    A submodel element collection is a set or list of :class:`SubmodelElements <.SubmodelElement>`.

    <<abstract>>

    :ivar value: Ordered or unordered list of :class:`SubmodelElements <.SubmodelElement>`
    :ivar id_short: Identifying string of the element within its name space. (inherited from
                    :class:`~aas.model.base.Referable`)
    :ivar display_name: Can be provided in several languages. (inherited from :class:`~aas.model.base.Referable`)
    :ivar category: The category is a value that gives further meta information w.r.t. to the class of the element.
                     It affects the expected existence of attributes and the applicability of constraints.
                     (inherited from :class:`~aas.model.base.Referable`)
    :ivar description: Description or comments on the element. (inherited from :class:`~aas.model.base.Referable`)
    :ivar parent: Reference to the next referable parent element of the element. (inherited from
                  :class:`~aas.model.base.Referable`)
    :ivar semantic_id: Identifier of the semantic definition of the element. It is called semantic id of the
                       element. The semantic id may either reference an external global id or it may reference a
                       referable model element of kind=Type that defines the semantics of the element.
                       (inherited from :class:`~aas.model.base.HasSemantics`)
    :ivar qualifier: Unordered list of Constraints that gives additional qualification of a qualifiable element.
                     (from :class:`~aas.model.base.Qualifiable`)
    :ivar kind: Kind of the element: Either `TYPE` or `INSTANCE`. Default is `INSTANCE`. (inherited from
                :class:`aas.model.base.HasKind`)
    :ivar extension: Element that can be extended by proprietary extensions. (inherited from
                     :class:`aas.model.base.HasExtension`)
    """

    @abc.abstractmethod
    def __init__(self,
                 id_short: str,
                 display_name: Optional[base.LangStringSet] = None,
                 category: Optional[str] = None,
                 description: Optional[base.LangStringSet] = None,
                 parent: Optional[base.Namespace] = None,
                 semantic_id: Optional[base.Reference] = None,
                 qualifier: Optional[Set[base.Constraint]] = None,
                 kind: base.ModelingKind = base.ModelingKind.INSTANCE,
                 extension: Optional[Set[base.Extension]] = None):
        """
        Initializer of SubmodelElementCollection

        This class is abstract and should not used for instances; instead one of the subclasses
        `SubmodelElementCollectionOrdered` or `SubmodelElementCollectionUnordered` shall be used.

        :param id_short: Identifying string of the element within its name space. (from base.Referable)
        :param display_name: Can be provided in several languages. (from base.Referable)
        :param category: The category is a value that gives further meta information w.r.t. to the class of the element.
                         It affects the expected existence of attributes and the applicability of constraints.
                         (from base.Referable)
        :param description: Description or comments on the element. (from base.Referable)
        :param parent: Reference to the next referable parent element of the element. (from base.Referable)
        :param semantic_id: Identifier of the semantic definition of the element. It is called semantic id of the
                            element. The semantic id may either reference an external global id or it may reference a
                            referable model element of kind=Type that defines the semantics of the element.
                            (from base.HasSemantics)
        :param qualifier: Unordered list of Constraints that gives additional qualification of a qualifiable element.
                          (from base.Qualifiable)
        :param kind: Kind of the element: either type or instance. Default = Instance. (from base.HasKind)
        :param extension: An extension of the element. (from base.HasExtension)

        TODO: Add instruction what to do after construction
        """
        super().__init__(id_short, display_name, category, description, parent, semantic_id, qualifier, kind, extension)
        self.value: base.NamespaceSet[SubmodelElement] = None  # type: ignore

    @property
    @abc.abstractmethod
    def ordered(self):
        pass


class SubmodelElementCollectionOrdered(SubmodelElementCollection):
    """
    A SubmodelElementCollectionOrdered is an ordered list of :class:`SubmodelElements <.SubmodelElement>`

    :ivar id_short: Identifying string of the element within its name space. (inherited from
                    :class:`~aas.model.base.Referable`)
    :ivar value: Ordered or unordered list of :class:`SubmodelElements <.SubmodelElement>`
    :ivar display_name: Can be provided in several languages. (inherited from :class:`~aas.model.base.Referable`)
    :ivar category: The category is a value that gives further meta information w.r.t. to the class of the element.
                     It affects the expected existence of attributes and the applicability of constraints.
                     (inherited from :class:`~aas.model.base.Referable`)
    :ivar description: Description or comments on the element. (inherited from :class:`~aas.model.base.Referable`)
    :ivar parent: Reference to the next referable parent element of the element. (inherited from
                  :class:`~aas.model.base.Referable`)
    :ivar semantic_id: Identifier of the semantic definition of the element. It is called semantic id of the
                       element. The semantic id may either reference an external global id or it may reference a
                       referable model element of kind=Type that defines the semantics of the element.
                       (inherited from :class:`~aas.model.base.HasSemantics`)
    :ivar qualifier: Unordered list of Constraints that gives additional qualification of a qualifiable element.
                     (from :class:`~aas.model.base.Qualifiable`)
    :ivar kind: Kind of the element: Either `TYPE` or `INSTANCE`. Default is `INSTANCE`. (inherited from
                :class:`aas.model.base.HasKind`)
    :ivar extension: Element that can be extended by proprietary extensions. (inherited from
                     :class:`aas.model.base.HasExtension`)
    """

    def __init__(self,
                 id_short: str,
                 value: Iterable[SubmodelElement] = (),
                 display_name: Optional[base.LangStringSet] = None,
                 category: Optional[str] = None,
                 description: Optional[base.LangStringSet] = None,
                 parent: Optional[base.Namespace] = None,
                 semantic_id: Optional[base.Reference] = None,
                 qualifier: Optional[Set[base.Constraint]] = None,
                 kind: base.ModelingKind = base.ModelingKind.INSTANCE,
                 extension: Optional[Set[base.Extension]] = None):
        """
<<<<<<< HEAD
=======
        Initializer of SubmodelElementCollection

        :param id_short: Identifying string of the element within its name space. (from base.Referable)
        :param value: Ordered list of submodel elements.
        :param display_name: Can be provided in several languages. (from base.Referable)
        :param category: The category is a value that gives further meta information w.r.t. to the class of the element.
                         It affects the expected existence of attributes and the applicability of constraints.
                         (from base.Referable)
        :param description: Description or comments on the element. (from base.Referable)
        :param parent: Reference to the next referable parent element of the element. (from base.Referable)
        :param semantic_id: Identifier of the semantic definition of the element. It is called semantic id of the
                            element. The semantic id may either reference an external global id or it may reference a
                            referable model element of kind=Type that defines the semantics of the element.
                            (from base.HasSemantics)
        :param qualifier: Unordered list of Constraints that gives additional qualification of a qualifiable element.
                          (from base.Qualifiable)
        :param kind: Kind of the element: either type or instance. Default = Instance. (from base.HasKind)
        :param extension: An extension of the element. (from base.HasExtension)

>>>>>>> c8bae157
        TODO: Add instruction what to do after construction
        """

        super().__init__(id_short, display_name, category, description, parent, semantic_id, qualifier, kind, extension)
        self.value = base.OrderedNamespaceSet(self, value)

    @property
    def ordered(self):
        return True


class SubmodelElementCollectionUnordered(SubmodelElementCollection):
    """
    A SubmodelElementCollectionOrdered is an unordered list of :class:`SubmodelElements <.SubmodelElement>`

    :ivar id_short: Identifying string of the element within its name space. (inherited from
                    :class:`~aas.model.base.Referable`)
    :ivar value: Ordered or unordered list of :class:`SubmodelElements <.SubmodelElement>`
    :ivar display_name: Can be provided in several languages. (inherited from :class:`~aas.model.base.Referable`)
    :ivar category: The category is a value that gives further meta information w.r.t. to the class of the element.
                     It affects the expected existence of attributes and the applicability of constraints.
                     (inherited from :class:`~aas.model.base.Referable`)
    :ivar description: Description or comments on the element. (inherited from :class:`~aas.model.base.Referable`)
    :ivar parent: Reference to the next referable parent element of the element. (inherited from
                  :class:`~aas.model.base.Referable`)
    :ivar semantic_id: Identifier of the semantic definition of the element. It is called semantic id of the
                       element. The semantic id may either reference an external global id or it may reference a
                       referable model element of kind=Type that defines the semantics of the element.
                       (inherited from :class:`~aas.model.base.HasSemantics`)
    :ivar qualifier: Unordered list of Constraints that gives additional qualification of a qualifiable element.
                     (from :class:`~aas.model.base.Qualifiable`)
    :ivar kind: Kind of the element: Either `TYPE` or `INSTANCE`. Default is `INSTANCE`. (inherited from
                :class:`aas.model.base.HasKind`)
    :ivar extension: Element that can be extended by proprietary extensions. (inherited from
                     :class:`aas.model.base.HasExtension`)
    """

    def __init__(self,
                 id_short: str,
                 value: Iterable[SubmodelElement] = (),
                 display_name: Optional[base.LangStringSet] = None,
                 category: Optional[str] = None,
                 description: Optional[base.LangStringSet] = None,
                 parent: Optional[base.Namespace] = None,
                 semantic_id: Optional[base.Reference] = None,
                 qualifier: Optional[Set[base.Constraint]] = None,
                 kind: base.ModelingKind = base.ModelingKind.INSTANCE,
                 extension: Optional[Set[base.Extension]] = None):
        """
<<<<<<< HEAD
=======
        Initializer of SubmodelElementCollection

        :param id_short: Identifying string of the element within its name space. (from base.Referable)
        :param value: Unordered list of submodel elements.
        :param display_name: Can be provided in several languages. (from base.Referable)
        :param category: The category is a value that gives further meta information w.r.t. to the class of the element.
                         It affects the expected existence of attributes and the applicability of constraints.
                         (from base.Referable)
        :param description: Description or comments on the element. (from base.Referable)
        :param parent: Reference to the next referable parent element of the element. (from base.Referable)
        :param semantic_id: Identifier of the semantic definition of the element. It is called semantic id of the
                            element. The semantic id may either reference an external global id or it may reference a
                            referable model element of kind=Type that defines the semantics of the element.
                            (from base.HasSemantics)
        :param qualifier: Unordered list of Constraints that gives additional qualification of a qualifiable element.
                          (from base.Qualifiable)
        :param kind: Kind of the element: either type or instance. Default = Instance. (from base.HasKind)
        :param extension: An extension of the element. (from base.HasExtension)

>>>>>>> c8bae157
        TODO: Add instruction what to do after construction
        """
        super().__init__(id_short, display_name, category, description, parent, semantic_id, qualifier, kind, extension)
        self.value = base.NamespaceSet(self, value)

    @property
    def ordered(self):
        return False


class RelationshipElement(SubmodelElement):
    """
    A relationship element is used to define a relationship between two :class:`~aas.model.base.Referable` elements.

    :ivar id_short: Identifying string of the element within its name space. (inherited from
                    :class:`~aas.model.base.Referable`)
    :ivar first: Reference to the first element in the relationship taking the role of the subject which have to
                 be of class Referable. (inherited from :class:`~.RelationshipElement`)
    :ivar second: Reference to the second element in the relationship taking the role of the object which have to
                  be of class Referable. (inherited from :class:`~.RelationshipElement`)
    :ivar display_name: Can be provided in several languages. (inherited from :class:`~aas.model.base.Referable`)
    :ivar category: The category is a value that gives further meta information w.r.t. to the class of the element.
                     It affects the expected existence of attributes and the applicability of constraints.
                     (inherited from :class:`~aas.model.base.Referable`)
    :ivar description: Description or comments on the element. (inherited from :class:`~aas.model.base.Referable`)
    :ivar parent: Reference to the next referable parent element of the element. (inherited from
                  :class:`~aas.model.base.Referable`)
    :ivar semantic_id: Identifier of the semantic definition of the element. It is called semantic id of the
                       element. The semantic id may either reference an external global id or it may reference a
                       referable model element of kind=Type that defines the semantics of the element.
                       (inherited from :class:`~aas.model.base.HasSemantics`)
    :ivar qualifier: Unordered list of Constraints that gives additional qualification of a qualifiable element.
                     (from :class:`~aas.model.base.Qualifiable`)
    :ivar kind: Kind of the element: Either `TYPE` or `INSTANCE`. Default is `INSTANCE`. (inherited from
                :class:`aas.model.base.HasKind`)
    :ivar extension: Element that can be extended by proprietary extensions. (inherited from
                     :class:`aas.model.base.HasExtension`)
    """

    def __init__(self,
                 id_short: str,
                 first: base.AASReference,
                 second: base.AASReference,
                 display_name: Optional[base.LangStringSet] = None,
                 category: Optional[str] = None,
                 description: Optional[base.LangStringSet] = None,
                 parent: Optional[base.Namespace] = None,
                 semantic_id: Optional[base.Reference] = None,
                 qualifier: Optional[Set[base.Constraint]] = None,
                 kind: base.ModelingKind = base.ModelingKind.INSTANCE,
                 extension: Optional[Set[base.Extension]] = None):
        """
        Initializer of RelationshipElement

        :param id_short: Identifying string of the element within its name space. (from base.Referable)
        :param first: Reference to the first element in the relationship taking the role of the subject which have to
                      be of class Referable.
        :param second: Reference to the second element in the relationship taking the role of the object which have to
                       be of class Referable.
        :param display_name: Can be provided in several languages. (from base.Referable)
        :param category: The category is a value that gives further meta information w.r.t. to the class of the element.
                         It affects the expected existence of attributes and the applicability of constraints.
                         (from base.Referable)
        :param description: Description or comments on the element. (from base.Referable)
        :param parent: Reference to the next referable parent element of the element. (from base.Referable)
        :param semantic_id: Identifier of the semantic definition of the element. It is called semantic id of the
                            element. The semantic id may either reference an external global id or it may reference a
                            referable model element of kind=Type that defines the semantics of the element.
                            (from base.HasSemantics)
        :param qualifier: Unordered list of Constraints that gives additional qualification of a qualifiable element.
                          (from base.Qualifiable)
        :param kind: Kind of the element: either type or instance. Default = Instance. (from base.HasKind)
        :param extension: An extension of the element. (from base.HasExtension)

        TODO: Add instruction what to do after construction
        """

        super().__init__(id_short, display_name, category, description, parent, semantic_id, qualifier, kind, extension)
        self.first: base.AASReference = first
        self.second: base.AASReference = second


class AnnotatedRelationshipElement(RelationshipElement, base.Namespace):
    """
    An annotated relationship element is a :class:`~.RelationshipElement` that can be annotated
    with additional :class:`DataElements <.DataElement>`.

    :ivar id_short: Identifying string of the element within its name space. (inherited from
                    :class:`~aas.model.base.Referable`)
    :ivar first: Reference to the first element in the relationship taking the role of the subject which have to
                 be of class Referable. (inherited from :class:`~.RelationshipElement`)
    :ivar second: Reference to the second element in the relationship taking the role of the object which have to
                  be of class Referable. (inherited from :class:`~.RelationshipElement`)
    :ivar annotation: Unordered list of :class:`DataElements <.DataElement>` that hold for the relationship between two
                      elements
    :ivar display_name: Can be provided in several languages. (inherited from :class:`~aas.model.base.Referable`)
    :ivar category: The category is a value that gives further meta information w.r.t. to the class of the element.
                     It affects the expected existence of attributes and the applicability of constraints.
                     (inherited from :class:`~aas.model.base.Referable`)
    :ivar description: Description or comments on the element. (inherited from :class:`~aas.model.base.Referable`)
    :ivar parent: Reference to the next referable parent element of the element. (inherited from
                  :class:`~aas.model.base.Referable`)
    :ivar semantic_id: Identifier of the semantic definition of the element. It is called semantic id of the
                       element. The semantic id may either reference an external global id or it may reference a
                       referable model element of kind=Type that defines the semantics of the element.
                       (inherited from :class:`~aas.model.base.HasSemantics`)
    :ivar qualifier: Unordered list of Constraints that gives additional qualification of a qualifiable element.
                     (from :class:`~aas.model.base.Qualifiable`)
    :ivar kind: Kind of the element: Either `TYPE` or `INSTANCE`. Default is `INSTANCE`. (inherited from
                :class:`aas.model.base.HasKind`)
    :ivar extension: Element that can be extended by proprietary extensions. (inherited from
                     :class:`aas.model.base.HasExtension`)
    """

    def __init__(self,
                 id_short: str,
                 first: base.AASReference,
                 second: base.AASReference,
                 annotation: Optional[Iterable[DataElement]] = None,
                 display_name: Optional[base.LangStringSet] = None,
                 category: Optional[str] = None,
                 description: Optional[base.LangStringSet] = None,
                 parent: Optional[base.Namespace] = None,
                 semantic_id: Optional[base.Reference] = None,
                 qualifier: Optional[Set[base.Constraint]] = None,
                 kind: base.ModelingKind = base.ModelingKind.INSTANCE,
                 extension: Optional[Set[base.Extension]] = None):
        """
<<<<<<< HEAD
=======
        Initializer of AnnotatedRelationshipElement

        :param id_short: Identifying string of the element within its name space. (from base.Referable)
        :param annotation: Unordered list of annotations that hold for the relationship between two elements
        :param display_name: Can be provided in several languages. (from base.Referable)
        :param category: The category is a value that gives further meta information w.r.t. to the class of the element.
                         It affects the expected existence of attributes and the applicability of constraints.
                         (from base.Referable)
        :param description: Description or comments on the element. (from base.Referable)
        :param parent: Reference to the next referable parent element of the element. (from base.Referable)
        :param semantic_id: Identifier of the semantic definition of the element. It is called semantic id of the
                            element. The semantic id may either reference an external global id or it may reference a
                            referable model element of kind=Type that defines the semantics of the element.
                            (from base.HasSemantics)
        :param qualifier: Unordered list of Constraints that gives additional qualification of a qualifiable element.
                          (from base.Qualifiable)
        :param kind: Kind of the element: either type or instance. Default = Instance. (from base.HasKind)
        :param extension: An extension of the element. (from base.HasExtension)

>>>>>>> c8bae157
        TODO: Add instruction what to do after construction
        """

        super().__init__(id_short, first, second, display_name, category, description, parent, semantic_id, qualifier,
                         kind, extension)
        if annotation is None:
            self.annotation: base.NamespaceSet[DataElement] = base.NamespaceSet(self)
        else:
            self.annotation = base.NamespaceSet(self, annotation)


class OperationVariable:
    """
    An operation variable is a submodel element that is used as input or output variable of an operation.

    *Constraint AASd-008:* The submodel element value of an operation variable shall be of kind=Template.

    :ivar value: Describes the needed argument for an operation via a :class:`~.SubmodelElement` of `kind=TYPE`.
    """

    def __init__(self,
                 value: SubmodelElement):
        """
        Initializer of OperationVariable

        :param value: Describes the needed argument for an operation via a submodel element of kind=Type.

        TODO: Add instruction what to do after construction
        """
        # Constraint AASd-008: The submodel element shall be of kind=Template.
        self._value: SubmodelElement
        self.value = value

    def _get_value(self):
        return self._value

    def _set_value(self, value: SubmodelElement) -> None:
        if value.kind is not base.ModelingKind.TEMPLATE:
            raise base.AASConstraintViolation(
                8,
                "The SubmodelElement `OperationVariable.value` must have the attribute `kind==ModelingType.TEMPLATE`"
            )
        self._value = value

    value = property(_get_value, _set_value)


class Operation(SubmodelElement):
    """
    An operation is a :class:`~.SubmodelElement` with input and output variables.

    :ivar id_short: Identifying string of the element within its name space. (inherited from
                    :class:`~aas.model.base.Referable`)
    :ivar input_variable: List of input parameters (:class:`OperationVariables <.OperationVariable>`) of the operation
    :ivar output_variable: List of output parameters (:class:`OperationVariables <.OperationVariable>`) of the operation
    :ivar in_output_variable: List of parameters (:class:`OperationVariables <.OperationVariable>`) that are input and
                              output of the operation
    :ivar display_name: Can be provided in several languages. (inherited from :class:`~aas.model.base.Referable`)
    :ivar category: The category is a value that gives further meta information w.r.t. to the class of the element.
                     It affects the expected existence of attributes and the applicability of constraints.
                     (inherited from :class:`~aas.model.base.Referable`)
    :ivar description: Description or comments on the element. (inherited from :class:`~aas.model.base.Referable`)
    :ivar parent: Reference to the next referable parent element of the element. (inherited from
                  :class:`~aas.model.base.Referable`)
    :ivar semantic_id: Identifier of the semantic definition of the element. It is called semantic id of the
                       element. The semantic id may either reference an external global id or it may reference a
                       referable model element of kind=Type that defines the semantics of the element.
                       (inherited from :class:`~aas.model.base.HasSemantics`)
    :ivar qualifier: Unordered list of Constraints that gives additional qualification of a qualifiable element.
                     (from :class:`~aas.model.base.Qualifiable`)
    :ivar kind: Kind of the element: Either `TYPE` or `INSTANCE`. Default is `INSTANCE`. (inherited from
                :class:`aas.model.base.HasKind`)
    :ivar extension: Element that can be extended by proprietary extensions. (inherited from
                     :class:`aas.model.base.HasExtension`)
    """
    def __init__(self,
                 id_short: str,
                 input_variable: Optional[List[OperationVariable]] = None,
                 output_variable:  Optional[List[OperationVariable]] = None,
                 in_output_variable:  Optional[List[OperationVariable]] = None,
                 display_name: Optional[base.LangStringSet] = None,
                 category: Optional[str] = None,
                 description: Optional[base.LangStringSet] = None,
                 parent: Optional[base.Namespace] = None,
                 semantic_id: Optional[base.Reference] = None,
                 qualifier: Optional[Set[base.Constraint]] = None,
                 kind: base.ModelingKind = base.ModelingKind.INSTANCE,
                 extension: Optional[Set[base.Extension]] = None):
        """
<<<<<<< HEAD
=======
        Initializer of Operation

        :param id_short: Identifying string of the element within its name space. (from base.Referable)
        :param input_variable: list of input parameters of the operation
        :param output_variable: list output parameters of the operation
        :param in_output_variable: list of parameters that is input and output of the operation
        :param display_name: Can be provided in several languages. (from base.Referable)
        :param category: The category is a value that gives further meta information w.r.t. to the class of the element.
                         It affects the expected existence of attributes and the applicability of constraints.
                         (from base.Referable)
        :param description: Description or comments on the element. (from base.Referable)
        :param parent: Reference to the next referable parent element of the element. (from base.Referable)
        :param semantic_id: Identifier of the semantic definition of the element. It is called semantic id of the
                            element. The semantic id may either reference an external global id or it may reference a
                            referable model element of kind=Type that defines the semantics of the element.
                            (from base.HasSemantics)
        :param qualifier: Unordered list of Constraints that gives additional qualification of a qualifiable element.
                          (from base.Qualifiable)
        :param kind: Kind of the element: either type or instance. Default = Instance. (from base.HasKind)
        :param extension: An extension of the element. (from base.HasExtension)

>>>>>>> c8bae157
        TODO: Add instruction what to do after construction
        """

        super().__init__(id_short, display_name, category, description, parent, semantic_id, qualifier, kind, extension)
        self.input_variable = input_variable if input_variable is not None else []
        self.output_variable = output_variable if output_variable is not None else []
        self.in_output_variable = in_output_variable if in_output_variable is not None else []


class Capability(SubmodelElement):
    """
    A capability is the implementation-independent description of the potential of an asset to achieve a certain effect
    in the physical or virtual world

    :ivar id_short: Identifying string of the element within its name space. (inherited from
                    :class:`~aas.model.base.Referable`)
    :ivar display_name: Can be provided in several languages. (inherited from :class:`~aas.model.base.Referable`)
    :ivar category: The category is a value that gives further meta information w.r.t. to the class of the element.
                     It affects the expected existence of attributes and the applicability of constraints.
                     (inherited from :class:`~aas.model.base.Referable`)
    :ivar description: Description or comments on the element. (inherited from :class:`~aas.model.base.Referable`)
    :ivar parent: Reference to the next referable parent element of the element. (inherited from
                  :class:`~aas.model.base.Referable`)
    :ivar semantic_id: Identifier of the semantic definition of the element. It is called semantic id of the
                       element. The semantic id may either reference an external global id or it may reference a
                       referable model element of kind=Type that defines the semantics of the element.
                       (inherited from :class:`~aas.model.base.HasSemantics`)
    :ivar qualifier: Unordered list of Constraints that gives additional qualification of a qualifiable element.
                     (from :class:`~aas.model.base.Qualifiable`)
    :ivar kind: Kind of the element: Either `TYPE` or `INSTANCE`. Default is `INSTANCE`. (inherited from
                :class:`aas.model.base.HasKind`)
    :ivar extension: Element that can be extended by proprietary extensions. (inherited from
                     :class:`aas.model.base.HasExtension`)
    """

    def __init__(self,
                 id_short: str,
                 display_name: Optional[base.LangStringSet] = None,
                 category: Optional[str] = None,
                 description: Optional[base.LangStringSet] = None,
                 parent: Optional[base.Namespace] = None,
                 semantic_id: Optional[base.Reference] = None,
                 qualifier: Optional[Set[base.Constraint]] = None,
                 kind: base.ModelingKind = base.ModelingKind.INSTANCE,
                 extension: Optional[Set[base.Extension]] = None):
        """
<<<<<<< HEAD
=======
        Initializer of Capability

        :param id_short: Identifying string of the element within its name space. (from base.Referable)
        :param display_name: Can be provided in several languages. (from base.Referable)
        :param category: The category is a value that gives further meta information w.r.t. to the class of the element.
                         It affects the expected existence of attributes and the applicability of constraints.
                         (from base.Referable)
        :param description: Description or comments on the element. (from base.Referable)
        :param parent: Reference to the next referable parent element of the element. (from base.Referable)
        :param semantic_id: Identifier of the semantic definition of the element. It is called semantic id of the
                            element. The semantic id may either reference an external global id or it may reference a
                            referable model element of kind=Type that defines the semantics of the element.
                            (from base.HasSemantics)
        :param qualifier: Unordered list of Constraints that gives additional qualification of a qualifiable element.
                          (from base.Qualifiable)
        :param kind: Kind of the element: either type or instance. Default = Instance. (from base.HasKind)
        :param extension: An extension of the element. (from base.HasExtension)

>>>>>>> c8bae157
        TODO: Add instruction what to do after construction
        """

        super().__init__(id_short, display_name, category, description, parent, semantic_id, qualifier, kind, extension)


class Entity(SubmodelElement, base.Namespace):
    """
    An entity is a :class:`~.SubmodelElement` that is used to model entities

    *Constraint AASd-014:* The asset attribute must be set if :attr:`~.entity_type` is set to
    :attr:`~.EntityType.SELF_MANAGED_ENTITY`. It is empty otherwise.

    :ivar id_short: Identifying string of the element within its name space. (inherited from
                    :class:`~aas.model.base.Referable`)
    :ivar entity_type: Describes whether the entity is a co-managed or a self-managed entity.
    :ivar statement: Unordered list of statements (:class:`SubmodelElements <.SubmodelElement>`) applicable to the
                     entity, typically with a qualified value.
    :ivar global_asset_id: :class:`~aas.model.base.Reference` to either an Asset object or a global reference to the
                           asset the AAS is
                           representing. This attribute is required as soon as the AAS is exchanged via partners
                           in the life cycle of the asset. In a first phase of the life cycle the asset might not
                           yet have a global id but already an internal identifier. The internal identifier would
                           be modelled via “specificAssetId”.
    :ivar specific_asset_id: :class:`~aas.model.base.Reference` to an identifier key value pair representing a specific
                             identifier
                             of the asset represented by the asset administration shell. See Constraint AASd-014
    :ivar display_name: Can be provided in several languages. (inherited from :class:`~aas.model.base.Referable`)
    :ivar category: The category is a value that gives further meta information w.r.t. to the class of the element.
                     It affects the expected existence of attributes and the applicability of constraints.
                     (inherited from :class:`~aas.model.base.Referable`)
    :ivar description: Description or comments on the element. (inherited from :class:`~aas.model.base.Referable`)
    :ivar parent: Reference to the next referable parent element of the element. (inherited from
                  :class:`~aas.model.base.Referable`)
    :ivar semantic_id: Identifier of the semantic definition of the element. It is called semantic id of the
                       element. The semantic id may either reference an external global id or it may reference a
                       referable model element of kind=Type that defines the semantics of the element.
                       (inherited from :class:`~aas.model.base.HasSemantics`)
    :ivar qualifier: Unordered list of Constraints that gives additional qualification of a qualifiable element.
                     (from :class:`~aas.model.base.Qualifiable`)
    :ivar kind: Kind of the element: Either `TYPE` or `INSTANCE`. Default is `INSTANCE`. (inherited from
                :class:`aas.model.base.HasKind`)
    :ivar extension: Element that can be extended by proprietary extensions. (inherited from
                     :class:`aas.model.base.HasExtension`)
    """

    def __init__(self,
                 id_short: str,
                 entity_type: base.EntityType,
                 statement: Iterable[SubmodelElement] = (),
                 global_asset_id: Optional[base.Reference] = None,
                 specific_asset_id: Optional[base.IdentifierKeyValuePair] = None,
                 display_name: Optional[base.LangStringSet] = None,
                 category: Optional[str] = None,
                 description: Optional[base.LangStringSet] = None,
                 parent: Optional[base.Namespace] = None,
                 semantic_id: Optional[base.Reference] = None,
                 qualifier: Optional[Set[base.Constraint]] = None,
                 kind: base.ModelingKind = base.ModelingKind.INSTANCE,
                 extension: Optional[Set[base.Extension]] = None):
        """
<<<<<<< HEAD
=======
        Initializer of Entity

        :param id_short: Identifying string of the element within its name space. (from base.Referable)
        :param entity_type: Describes whether the entity is a co-managed or a self-managed entity.
        :param statement: Unordered list of statements applicable to the entity, typically with a qualified value.
        :param global_asset_id: Reference to either an Asset object or a global reference to the asset the AAS is
                                representing. This attribute is required as soon as the AAS is exchanged via partners
                                in the life cycle of the asset. In a first phase of the life cycle the asset might not
                                yet have a global id but already an internal identifier. The internal identifier would
                                be modelled via “specificAssetId”.
        :param specific_asset_id: Reference to an identifier key value pair representing a specific identifier
                                  of the asset represented by the asset administration shell. See Constraint AASd-014
        :param display_name: Can be provided in several languages. (from base.Referable)
        :param category: The category is a value that gives further meta information w.r.t. to the class of the element.
                         It affects the expected existence of attributes and the applicability of constraints.
                         (from base.Referable)
        :param description: Description or comments on the element. (from base.Referable)
        :param parent: Reference to the next referable parent element of the element. (from base.Referable)
        :param semantic_id: Identifier of the semantic definition of the element. It is called semantic id of the
                            element. The semantic id may either reference an external global id or it may reference a
                            referable model element of kind=Type that defines the semantics of the element.
                            (from base.HasSemantics)
        :param qualifier: Unordered list of Constraints that gives additional qualification of a qualifiable element.
                          (from base.Qualifiable)
        :param kind: Kind of the element: either type or instance. Default = Instance. (from base.HasKind)
        :param extension: An extension of the element. (from base.HasExtension)

>>>>>>> c8bae157
        TODO: Add instruction what to do after construction
        """

        super().__init__(id_short, display_name, category, description, parent, semantic_id, qualifier, kind, extension)
        self.statement = base.NamespaceSet(self, statement)
        self.specific_asset_id: Optional[base.IdentifierKeyValuePair] = specific_asset_id
        self.global_asset_id: Optional[base.Reference] = global_asset_id
        self._entity_type: base.EntityType
        self.entity_type = entity_type

    def _get_entity_type(self) -> base.EntityType:
        return self._entity_type

    def _set_entity_type(self, entity_type: base.EntityType) -> None:
        if self.global_asset_id is None and self.specific_asset_id is None \
                and entity_type == base.EntityType.SELF_MANAGED_ENTITY:
            raise base.AASConstraintViolation(
                14,
                "A self-managed entity has to have a globalAssetId or a specificAssetId"
            )
        if (self.global_asset_id or self.specific_asset_id) and entity_type == base.EntityType.CO_MANAGED_ENTITY:
            raise base.AASConstraintViolation(
                14,
                "A co-managed entity has to have neither a globalAssetId nor a specificAssetId")
        self._entity_type = entity_type

    entity_type = property(_get_entity_type, _set_entity_type)


class Event(SubmodelElement, metaclass=abc.ABCMeta):
    """
    An event

    <<abstract>>

    :ivar id_short: Identifying string of the element within its name space. (inherited from
                    :class:`~aas.model.base.Referable`)
    :ivar display_name: Can be provided in several languages. (inherited from :class:`~aas.model.base.Referable`)
    :ivar category: The category is a value that gives further meta information w.r.t. to the class of the element.
                     It affects the expected existence of attributes and the applicability of constraints.
                     (inherited from :class:`~aas.model.base.Referable`)
    :ivar description: Description or comments on the element. (inherited from :class:`~aas.model.base.Referable`)
    :ivar parent: Reference to the next referable parent element of the element. (inherited from
                  :class:`~aas.model.base.Referable`)
    :ivar semantic_id: Identifier of the semantic definition of the element. It is called semantic id of the
                       element. The semantic id may either reference an external global id or it may reference a
                       referable model element of kind=Type that defines the semantics of the element.
                       (inherited from :class:`~aas.model.base.HasSemantics`)
    :ivar qualifier: Unordered list of Constraints that gives additional qualification of a qualifiable element.
                     (from :class:`~aas.model.base.Qualifiable`)
    :ivar kind: Kind of the element: Either `TYPE` or `INSTANCE`. Default is `INSTANCE`. (inherited from
                :class:`aas.model.base.HasKind`)
    :ivar extension: Element that can be extended by proprietary extensions. (inherited from
                     :class:`aas.model.base.HasExtension`)
    """

    @abc.abstractmethod
    def __init__(self,
                 id_short: str,
                 display_name: Optional[base.LangStringSet] = None,
                 category: Optional[str] = None,
                 description: Optional[base.LangStringSet] = None,
                 parent: Optional[base.Namespace] = None,
                 semantic_id: Optional[base.Reference] = None,
                 qualifier: Optional[Set[base.Constraint]] = None,
                 kind: base.ModelingKind = base.ModelingKind.INSTANCE,
                 extension: Optional[Set[base.Extension]] = None):
<<<<<<< HEAD
=======
        """
        Initializer of Event

        :param id_short: Identifying string of the element within its name space. (from base.Referable)
        :param display_name: Can be provided in several languages. (from base.Referable)
        :param category: The category is a value that gives further meta information w.r.t. to the class of the element.
                         It affects the expected existence of attributes and the applicability of constraints.
                         (from base.Referable)
        :param description: Description or comments on the element. (from base.Referable)
        :param parent: Reference to the next referable parent element of the element. (from base.Referable)
        :param semantic_id: Identifier of the semantic definition of the element. It is called semantic id of the
                            element. The semantic id may either reference an external global id or it may reference a
                            referable model element of kind=Type that defines the semantics of the element.
                            (from base.HasSemantics)
        :param qualifier: Unordered list of Constraints that gives additional qualification of a qualifiable element.
                          (from base.Qualifiable)
        :param kind: Kind of the element: either type or instance. Default = Instance. (from base.HasKind)
        :param extension: An extension of the element. (from base.HasExtension)
        """

>>>>>>> c8bae157
        super().__init__(id_short, display_name, category, description, parent, semantic_id, qualifier, kind, extension)


class BasicEvent(Event):
    """
    An event

    :ivar id_short: Identifying string of the element within its name space. (inherited from
                    :class:`~aas.model.base.Referable`)
    :ivar observed: :class:`~aas.model.base.AASReference` to the data or other elements that are being observed
    :ivar display_name: Can be provided in several languages. (inherited from :class:`~aas.model.base.Referable`)
    :ivar category: The category is a value that gives further meta information w.r.t. to the class of the element.
                     It affects the expected existence of attributes and the applicability of constraints.
                     (inherited from :class:`~aas.model.base.Referable`)
    :ivar description: Description or comments on the element. (inherited from :class:`~aas.model.base.Referable`)
    :ivar parent: Reference to the next referable parent element of the element. (inherited from
                  :class:`~aas.model.base.Referable`)
    :ivar semantic_id: Identifier of the semantic definition of the element. It is called semantic id of the
                       element. The semantic id may either reference an external global id or it may reference a
                       referable model element of kind=Type that defines the semantics of the element.
                       (inherited from :class:`~aas.model.base.HasSemantics`)
    :ivar qualifier: Unordered list of Constraints that gives additional qualification of a qualifiable element.
                     (from :class:`~aas.model.base.Qualifiable`)
    :ivar kind: Kind of the element: Either `TYPE` or `INSTANCE`. Default is `INSTANCE`. (inherited from
                :class:`aas.model.base.HasKind`)
    :ivar extension: Element that can be extended by proprietary extensions. (inherited from
                     :class:`aas.model.base.HasExtension`)
    """

    def __init__(self,
                 id_short: str,
                 observed: base.AASReference,
                 display_name: Optional[base.LangStringSet] = None,
                 category: Optional[str] = None,
                 description: Optional[base.LangStringSet] = None,
                 parent: Optional[base.Namespace] = None,
                 semantic_id: Optional[base.Reference] = None,
                 qualifier: Optional[Set[base.Constraint]] = None,
                 kind: base.ModelingKind = base.ModelingKind.INSTANCE,
                 extension: Optional[Set[base.Extension]] = None):
        """
        Initializer of BasicEvent

        :param id_short: Identifying string of the element within its name space. (from base.Referable)
        :param observed: Reference to the data or other elements that are being observed
        :param display_name: Can be provided in several languages. (from base.Referable)
        :param category: The category is a value that gives further meta information w.r.t. to the class of the element.
                         It affects the expected existence of attributes and the applicability of constraints.
                         (from base.Referable)
        :param description: Description or comments on the element. (from base.Referable)
        :param parent: Reference to the next referable parent element of the element. (from base.Referable)
        :param semantic_id: Identifier of the semantic definition of the element. It is called semantic id of the
                            element. The semantic id may either reference an external global id or it may reference a
                            referable model element of kind=Type that defines the semantics of the element.
                            (from base.HasSemantics)
        :param qualifier: Unordered list of Constraints that gives additional qualification of a qualifiable element.
                          (from base.Qualifiable)
        :param kind: Kind of the element: either type or instance. Default = Instance. (from base.HasKind)
        :param extension: An extension of the element. (from base.HasExtension)

        TODO: Add instruction what to do after construction
        """

        super().__init__(id_short, display_name, category, description, parent, semantic_id, qualifier, kind, extension)
        self.observed: base.AASReference = observed<|MERGE_RESOLUTION|>--- conflicted
+++ resolved
@@ -50,7 +50,6 @@
     :ivar extension: Element that can be extended by proprietary extensions. (inherited from
                      :class:`aas.model.base.HasExtension`)
     """
-
     @abc.abstractmethod
     def __init__(self,
                  id_short: str,
@@ -63,27 +62,6 @@
                  kind: base.ModelingKind = base.ModelingKind.INSTANCE,
                  extension: Optional[Set[base.Extension]] = None):
         """
-<<<<<<< HEAD
-=======
-        Initializer of SubmodelElement
-
-        :param id_short: Identifying string of the element within its name space. (from base.Referable)
-        :param display_name: Can be provided in several languages. (from base.Referable)
-        :param category: The category is a value that gives further meta information w.r.t. to the class of the element.
-                         It affects the expected existence of attributes and the applicability of constraints.
-                         (from base.Referable)
-        :param description: Description or comments on the element. (from base.Referable)
-        :param parent: Reference to the next referable parent element of the element. (from base.Referable)
-        :param semantic_id: Identifier of the semantic definition of the element. It is called semantic id of the
-                            element. The semantic id may either reference an external global id or it may reference a
-                            referable model element of kind=Type that defines the semantics of the element.
-                            (from base.HasSemantics)
-        :param qualifier: Unordered list of Constraints that gives additional qualification of a qualifiable element.
-                          (from base.Qualifiable)
-        :param kind: Kind of the element: either type or instance. Default = Instance. (from base.HasKind)
-        :param extension: An extension of the element. (from base.HasExtension)
-
->>>>>>> c8bae157
         TODO: Add instruction what to do after construction
         """
 
@@ -146,32 +124,6 @@
                  qualifier: Optional[Set[base.Constraint]] = None,
                  kind: base.ModelingKind = base.ModelingKind.INSTANCE,
                  extension: Optional[Set[base.Extension]] = None):
-<<<<<<< HEAD
-=======
-        """
-        Initializer of Submodel
-
-        :param identification: The globally unique identification of the element. (from base.Identifiable)
-        :param submodel_element: Unordered list of submodel elements
-        :param id_short: Identifying string of the element within its name space. (from base.Referable)
-        :param display_name: Can be provided in several languages. (from base.Referable)
-        :param category: The category is a value that gives further meta information w.r.t. to the class of the element.
-                         It affects the expected existence of attributes and the applicability of constraints.
-                         (from base.Referable)
-        :param description: Description or comments on the element. (from base.Referable)
-        :param parent: Reference to the next referable parent element of the element. (from base.Referable)
-        :param administration: Administrative information of an identifiable element. (from base.Identifiable)
-        :param semantic_id: Identifier of the semantic definition of the element. It is called semantic id of the
-                            element. The semantic id may either reference an external global id or it may reference a
-                            referable model element of kind=Type that defines the semantics of the element.
-                            (from base.HasSemantics)
-        :param qualifier: Unordered list of Constraints that gives additional qualification of a qualifiable element.
-                          (from base.Qualifiable)
-        :param kind: Kind of the element: either type or instance. Default = Instance. (from base.HasKind)
-        :param extension: An extension of the element. (from base.HasExtension)
-        """
-
->>>>>>> c8bae157
         super().__init__()
         self.identification: base.Identifier = identification
         self.submodel_element = base.NamespaceSet(self, submodel_element)
@@ -223,7 +175,6 @@
     :ivar extension: Element that can be extended by proprietary extensions. (inherited from
                      :class:`aas.model.base.HasExtension`)
     """
-
     @abc.abstractmethod
     def __init__(self,
                  id_short: str,
@@ -235,29 +186,6 @@
                  qualifier: Optional[Set[base.Constraint]] = None,
                  kind: base.ModelingKind = base.ModelingKind.INSTANCE,
                  extension: Optional[Set[base.Extension]] = None):
-<<<<<<< HEAD
-=======
-        """
-        Initializer of DataElement
-
-        :param id_short: Identifying string of the element within its name space. (from base.Referable)
-        :param display_name: Can be provided in several languages. (from base.Referable)
-        :param category: The category is a value that gives further meta information w.r.t. to the class of the element.
-                         It affects the expected existence of attributes and the applicability of constraints.
-                         (from base.Referable)
-        :param description: Description or comments on the element. (from base.Referable)
-        :param parent: Reference to the next referable parent element of the element. (from base.Referable)
-        :param semantic_id: Identifier of the semantic definition of the element. It is called semantic id of the
-                            element. The semantic id may either reference an external global id or it may reference a
-                            referable model element of kind=Type that defines the semantics of the element.
-                            (from base.HasSemantics)
-        :param qualifier: Unordered list of Constraints that gives additional qualification of a qualifiable element.
-                          (from base.Qualifiable)
-        :param kind: Kind of the element: either type or instance. Default = Instance. (from base.HasKind)
-        :param extension: An extension of the element. (from base.HasExtension)
-        """
-
->>>>>>> c8bae157
         super().__init__(id_short, display_name, category, description, parent, semantic_id, qualifier, kind, extension)
 
     def _set_category(self, category: Optional[str]):
@@ -320,30 +248,6 @@
                  kind: base.ModelingKind = base.ModelingKind.INSTANCE,
                  extension: Optional[Set[base.Extension]] = None):
         """
-<<<<<<< HEAD
-=======
-        Initializer of Property
-
-        :param id_short: Identifying string of the element within its name space. (from base.Referable)
-        :param value_type: Data type of the value
-        :param value: The value of the property instance.
-        :param value_id: Reference to the global unique id of a coded value.
-        :param display_name: Can be provided in several languages. (from base.Referable)
-        :param category: The category is a value that gives further meta information w.r.t. to the class of the element.
-                         It affects the expected existence of attributes and the applicability of constraints.
-                         (from base.Referable)
-        :param description: Description or comments on the element. (from base.Referable)
-        :param parent: Reference to the next referable parent element of the element. (from base.Referable)
-        :param semantic_id: Identifier of the semantic definition of the element. It is called semantic id of the
-                            element. The semantic id may either reference an external global id or it may reference a
-                            referable model element of kind=Type that defines the semantics of the element.
-                            (from base.HasSemantics)
-        :param qualifier: Unordered list of Constraints that gives additional qualification of a qualifiable element.
-                          (from base.Qualifiable)
-        :param kind: Kind of the element: either type or instance. Default = Instance. (from base.HasKind)
-        :param extension: An extension of the element. (from base.HasExtension)
-
->>>>>>> c8bae157
         TODO: Add instruction what to do after construction
         """
 
@@ -408,26 +312,6 @@
                  kind: base.ModelingKind = base.ModelingKind.INSTANCE,
                  extension: Optional[Set[base.Extension]] = None):
         """
-        Initializer of MultiLanguageProperty
-
-        :param id_short: Identifying string of the element within its name space. (from base.Referable)
-        :param value: The value of the property instance.
-        :param value_id: Reference to the global unique id of a coded value.
-        :param display_name: Can be provided in several languages. (from base.Referable)
-        :param category: The category is a value that gives further meta information w.r.t. to the class of the element.
-                         It affects the expected existence of attributes and the applicability of constraints.
-                         (from base.Referable)
-        :param description: Description or comments on the element. (from base.Referable)
-        :param parent: Reference to the next referable parent element of the element. (from base.Referable)
-        :param semantic_id: Identifier of the semantic definition of the element. It is called semantic id of the
-                            element. The semantic id may either reference an external global id or it may reference a
-                            referable model element of kind=Type that defines the semantics of the element.
-                           (from base.HasSemantics)
-        :param qualifier: Unordered list of Constraints that gives additional qualification of a qualifiable element.
-                          (from base.Qualifiable)
-        :param kind: Kind of the element: either type or instance. Default = Instance. (from base.HasKind)
-        :param extension: An extension of the element. (from base.HasExtension)
-
         TODO: Add instruction what to do after construction
         """
 
@@ -482,32 +366,6 @@
                  kind: base.ModelingKind = base.ModelingKind.INSTANCE,
                  extension: Optional[Set[base.Extension]] = None):
         """
-<<<<<<< HEAD
-=======
-        Initializer of Range
-
-        :param id_short: Identifying string of the element within its name space. (from base.Referable)
-        :param value_type: Data type of the min and max
-        :param min: The minimum value of the range. If the min value is missing then the value is assumed to be
-                     negative infinite.
-        :param max: The maximum of the range. If the max value is missing then the value is assumed to be positive
-                     infinite
-        :param display_name: Can be provided in several languages. (from base.Referable)
-        :param category: The category is a value that gives further meta information w.r.t. to the class of the element.
-                         It affects the expected existence of attributes and the applicability of constraints.
-                         (from base.Referable)
-        :param description: Description or comments on the element. (from base.Referable)
-        :param parent: Reference to the next referable parent element of the element. (from base.Referable)
-        :param semantic_id: Identifier of the semantic definition of the element. It is called semantic id of the
-                            element. The semantic id may either reference an external global id or it may reference a
-                            referable model element of kind=Type that defines the semantics of the element.
-                            (from base.HasSemantics)
-        :param qualifier: Unordered list of Constraints that gives additional qualification of a qualifiable element.
-                          (from base.Qualifiable)
-        :param kind: Kind of the element: either type or instance. Default = Instance. (from base.HasKind)
-        :param extension: An extension of the element. (from base.HasExtension)
-
->>>>>>> c8bae157
         TODO: Add instruction what to do after construction
         """
 
@@ -584,33 +442,6 @@
                  kind: base.ModelingKind = base.ModelingKind.INSTANCE,
                  extension: Optional[Set[base.Extension]] = None):
         """
-<<<<<<< HEAD
-=======
-        Initializer of Blob
-
-        :param id_short: Identifying string of the element within its name space. (from base.Referable)
-        :param value: The value of the BLOB instance of a blob data element.
-                      Note: In contrast to the file property the file content is stored directly as value in the Blob
-                            data element.
-        :param mime_type: Mime type of the content of the BLOB. The mime type states which file extension the file has.
-                          Valid values are e.g. “application/json”, “application/xls”, ”image/jpg”. The allowed values
-                          are defined as in RFC2046.
-        :param display_name: Can be provided in several languages. (from base.Referable)
-        :param category: The category is a value that gives further meta information w.r.t. to the class of the element.
-                         It affects the expected existence of attributes and the applicability of constraints.
-                         (from base.Referable)
-        :param description: Description or comments on the element. (from base.Referable)
-        :param parent: Reference to the next referable parent element of the element. (from base.Referable)
-        :param semantic_id: Identifier of the semantic definition of the element. It is called semantic id of the
-                            element. The semantic id may either reference an external global id or it may reference a
-                            referable model element of kind=Type that defines the semantics of the element.
-                            (from base.HasSemantics)
-        :param qualifier: Unordered list of Constraints that gives additional qualification of a qualifiable element.
-                          (from base.Qualifiable)
-        :param kind: Kind of the element: either type or instance. Default = Instance. (from base.HasKind)
-        :param extension: An extension of the element. (from base.HasExtension)
-
->>>>>>> c8bae157
         TODO: Add instruction what to do after construction
         """
 
@@ -659,31 +490,6 @@
                  kind: base.ModelingKind = base.ModelingKind.INSTANCE,
                  extension: Optional[Set[base.Extension]] = None):
         """
-<<<<<<< HEAD
-=======
-        Initializer of File
-
-        :param id_short: Identifying string of the element within its name space. (from base.Referable)
-        :param mime_type: Mime type of the content of the File.
-        :param value: Path and name of the referenced file (without file extension). The path can be absolute or
-                      relative.
-                      Note: The file extension is defined by using a qualifier of type “MimeType”.
-        :param display_name: Can be provided in several languages. (from base.Referable)
-        :param category: The category is a value that gives further meta information w.r.t. to the class of the element.
-                         It affects the expected existence of attributes and the applicability of constraints.
-                         (from base.Referable)
-        :param description: Description or comments on the element. (from base.Referable)
-        :param parent: Reference to the next referable parent element of the element. (from base.Referable)
-        :param semantic_id: Identifier of the semantic definition of the element. It is called semantic id of the
-                            element. The semantic id may either reference an external global id or it may reference a
-                            referable model element of kind=Type that defines the semantics of the element.
-                            (from base.HasSemantics)
-        :param qualifier: Unordered list of Constraints that gives additional qualification of a qualifiable element.
-                          (from base.Qualifiable)
-        :param kind: Kind of the element: either type or instance. Default = Instance. (from base.HasKind)
-        :param extension: An extension of the element. (from base.HasExtension)
-
->>>>>>> c8bae157
         TODO: Add instruction what to do after construction
         """
 
@@ -732,29 +538,6 @@
                  kind: base.ModelingKind = base.ModelingKind.INSTANCE,
                  extension: Optional[Set[base.Extension]] = None):
         """
-<<<<<<< HEAD
-=======
-        Initializer of ReferenceElement
-
-        :param id_short: Identifying string of the element within its name space. (from base.Referable)
-        :param value: Reference to any other referable element of the same of any other AAS or a reference to an
-                      external object or entity.
-        :param display_name: Can be provided in several languages. (from base.Referable)
-        :param category: The category is a value that gives further meta information w.r.t. to the class of the element.
-                         It affects the expected existence of attributes and the applicability of constraints.
-                         (from base.Referable)
-        :param description: Description or comments on the element. (from base.Referable)
-        :param parent: Reference to the next referable parent element of the element. (from base.Referable)
-        :param semantic_id: Identifier of the semantic definition of the element. It is called semantic id of the
-                            element. The semantic id may either reference an external global id or it may reference a
-                            referable model element of kind=Type that defines the semantics of the element.
-                            (from base.HasSemantics)
-        :param qualifier: Unordered list of Constraints that gives additional qualification of a qualifiable element.
-                          (from base.Qualifiable)
-        :param kind: Kind of the element: either type or instance. Default = Instance. (from base.HasKind)
-        :param extension: An extension of the element. (from base.HasExtension)
-
->>>>>>> c8bae157
         TODO: Add instruction what to do after construction
         """
 
@@ -789,7 +572,6 @@
     :ivar extension: Element that can be extended by proprietary extensions. (inherited from
                      :class:`aas.model.base.HasExtension`)
     """
-
     @abc.abstractmethod
     def __init__(self,
                  id_short: str,
@@ -802,27 +584,6 @@
                  kind: base.ModelingKind = base.ModelingKind.INSTANCE,
                  extension: Optional[Set[base.Extension]] = None):
         """
-        Initializer of SubmodelElementCollection
-
-        This class is abstract and should not used for instances; instead one of the subclasses
-        `SubmodelElementCollectionOrdered` or `SubmodelElementCollectionUnordered` shall be used.
-
-        :param id_short: Identifying string of the element within its name space. (from base.Referable)
-        :param display_name: Can be provided in several languages. (from base.Referable)
-        :param category: The category is a value that gives further meta information w.r.t. to the class of the element.
-                         It affects the expected existence of attributes and the applicability of constraints.
-                         (from base.Referable)
-        :param description: Description or comments on the element. (from base.Referable)
-        :param parent: Reference to the next referable parent element of the element. (from base.Referable)
-        :param semantic_id: Identifier of the semantic definition of the element. It is called semantic id of the
-                            element. The semantic id may either reference an external global id or it may reference a
-                            referable model element of kind=Type that defines the semantics of the element.
-                            (from base.HasSemantics)
-        :param qualifier: Unordered list of Constraints that gives additional qualification of a qualifiable element.
-                          (from base.Qualifiable)
-        :param kind: Kind of the element: either type or instance. Default = Instance. (from base.HasKind)
-        :param extension: An extension of the element. (from base.HasExtension)
-
         TODO: Add instruction what to do after construction
         """
         super().__init__(id_short, display_name, category, description, parent, semantic_id, qualifier, kind, extension)
@@ -872,8 +633,6 @@
                  kind: base.ModelingKind = base.ModelingKind.INSTANCE,
                  extension: Optional[Set[base.Extension]] = None):
         """
-<<<<<<< HEAD
-=======
         Initializer of SubmodelElementCollection
 
         :param id_short: Identifying string of the element within its name space. (from base.Referable)
@@ -891,9 +650,8 @@
         :param qualifier: Unordered list of Constraints that gives additional qualification of a qualifiable element.
                           (from base.Qualifiable)
         :param kind: Kind of the element: either type or instance. Default = Instance. (from base.HasKind)
-        :param extension: An extension of the element. (from base.HasExtension)
-
->>>>>>> c8bae157
+        :param extension: Element that can be extended by proprietary extensions. (from base.HasExtension)
+
         TODO: Add instruction what to do after construction
         """
 
@@ -943,28 +701,6 @@
                  kind: base.ModelingKind = base.ModelingKind.INSTANCE,
                  extension: Optional[Set[base.Extension]] = None):
         """
-<<<<<<< HEAD
-=======
-        Initializer of SubmodelElementCollection
-
-        :param id_short: Identifying string of the element within its name space. (from base.Referable)
-        :param value: Unordered list of submodel elements.
-        :param display_name: Can be provided in several languages. (from base.Referable)
-        :param category: The category is a value that gives further meta information w.r.t. to the class of the element.
-                         It affects the expected existence of attributes and the applicability of constraints.
-                         (from base.Referable)
-        :param description: Description or comments on the element. (from base.Referable)
-        :param parent: Reference to the next referable parent element of the element. (from base.Referable)
-        :param semantic_id: Identifier of the semantic definition of the element. It is called semantic id of the
-                            element. The semantic id may either reference an external global id or it may reference a
-                            referable model element of kind=Type that defines the semantics of the element.
-                            (from base.HasSemantics)
-        :param qualifier: Unordered list of Constraints that gives additional qualification of a qualifiable element.
-                          (from base.Qualifiable)
-        :param kind: Kind of the element: either type or instance. Default = Instance. (from base.HasKind)
-        :param extension: An extension of the element. (from base.HasExtension)
-
->>>>>>> c8bae157
         TODO: Add instruction what to do after construction
         """
         super().__init__(id_short, display_name, category, description, parent, semantic_id, qualifier, kind, extension)
@@ -1037,7 +773,7 @@
         :param qualifier: Unordered list of Constraints that gives additional qualification of a qualifiable element.
                           (from base.Qualifiable)
         :param kind: Kind of the element: either type or instance. Default = Instance. (from base.HasKind)
-        :param extension: An extension of the element. (from base.HasExtension)
+        :param extension: Element that can be extended by proprietary extensions. (from base.HasExtension)
 
         TODO: Add instruction what to do after construction
         """
@@ -1093,28 +829,6 @@
                  kind: base.ModelingKind = base.ModelingKind.INSTANCE,
                  extension: Optional[Set[base.Extension]] = None):
         """
-<<<<<<< HEAD
-=======
-        Initializer of AnnotatedRelationshipElement
-
-        :param id_short: Identifying string of the element within its name space. (from base.Referable)
-        :param annotation: Unordered list of annotations that hold for the relationship between two elements
-        :param display_name: Can be provided in several languages. (from base.Referable)
-        :param category: The category is a value that gives further meta information w.r.t. to the class of the element.
-                         It affects the expected existence of attributes and the applicability of constraints.
-                         (from base.Referable)
-        :param description: Description or comments on the element. (from base.Referable)
-        :param parent: Reference to the next referable parent element of the element. (from base.Referable)
-        :param semantic_id: Identifier of the semantic definition of the element. It is called semantic id of the
-                            element. The semantic id may either reference an external global id or it may reference a
-                            referable model element of kind=Type that defines the semantics of the element.
-                            (from base.HasSemantics)
-        :param qualifier: Unordered list of Constraints that gives additional qualification of a qualifiable element.
-                          (from base.Qualifiable)
-        :param kind: Kind of the element: either type or instance. Default = Instance. (from base.HasKind)
-        :param extension: An extension of the element. (from base.HasExtension)
-
->>>>>>> c8bae157
         TODO: Add instruction what to do after construction
         """
 
@@ -1158,7 +872,6 @@
                 "The SubmodelElement `OperationVariable.value` must have the attribute `kind==ModelingType.TEMPLATE`"
             )
         self._value = value
-
     value = property(_get_value, _set_value)
 
 
@@ -1204,30 +917,6 @@
                  kind: base.ModelingKind = base.ModelingKind.INSTANCE,
                  extension: Optional[Set[base.Extension]] = None):
         """
-<<<<<<< HEAD
-=======
-        Initializer of Operation
-
-        :param id_short: Identifying string of the element within its name space. (from base.Referable)
-        :param input_variable: list of input parameters of the operation
-        :param output_variable: list output parameters of the operation
-        :param in_output_variable: list of parameters that is input and output of the operation
-        :param display_name: Can be provided in several languages. (from base.Referable)
-        :param category: The category is a value that gives further meta information w.r.t. to the class of the element.
-                         It affects the expected existence of attributes and the applicability of constraints.
-                         (from base.Referable)
-        :param description: Description or comments on the element. (from base.Referable)
-        :param parent: Reference to the next referable parent element of the element. (from base.Referable)
-        :param semantic_id: Identifier of the semantic definition of the element. It is called semantic id of the
-                            element. The semantic id may either reference an external global id or it may reference a
-                            referable model element of kind=Type that defines the semantics of the element.
-                            (from base.HasSemantics)
-        :param qualifier: Unordered list of Constraints that gives additional qualification of a qualifiable element.
-                          (from base.Qualifiable)
-        :param kind: Kind of the element: either type or instance. Default = Instance. (from base.HasKind)
-        :param extension: An extension of the element. (from base.HasExtension)
-
->>>>>>> c8bae157
         TODO: Add instruction what to do after construction
         """
 
@@ -1241,60 +930,38 @@
     """
     A capability is the implementation-independent description of the potential of an asset to achieve a certain effect
     in the physical or virtual world
-
-    :ivar id_short: Identifying string of the element within its name space. (inherited from
-                    :class:`~aas.model.base.Referable`)
-    :ivar display_name: Can be provided in several languages. (inherited from :class:`~aas.model.base.Referable`)
-    :ivar category: The category is a value that gives further meta information w.r.t. to the class of the element.
-                     It affects the expected existence of attributes and the applicability of constraints.
-                     (inherited from :class:`~aas.model.base.Referable`)
-    :ivar description: Description or comments on the element. (inherited from :class:`~aas.model.base.Referable`)
-    :ivar parent: Reference to the next referable parent element of the element. (inherited from
-                  :class:`~aas.model.base.Referable`)
-    :ivar semantic_id: Identifier of the semantic definition of the element. It is called semantic id of the
-                       element. The semantic id may either reference an external global id or it may reference a
-                       referable model element of kind=Type that defines the semantics of the element.
-                       (inherited from :class:`~aas.model.base.HasSemantics`)
-    :ivar qualifier: Unordered list of Constraints that gives additional qualification of a qualifiable element.
-                     (from :class:`~aas.model.base.Qualifiable`)
-    :ivar kind: Kind of the element: Either `TYPE` or `INSTANCE`. Default is `INSTANCE`. (inherited from
-                :class:`aas.model.base.HasKind`)
-    :ivar extension: Element that can be extended by proprietary extensions. (inherited from
-                     :class:`aas.model.base.HasExtension`)
-    """
-
-    def __init__(self,
-                 id_short: str,
-                 display_name: Optional[base.LangStringSet] = None,
-                 category: Optional[str] = None,
-                 description: Optional[base.LangStringSet] = None,
-                 parent: Optional[base.Namespace] = None,
-                 semantic_id: Optional[base.Reference] = None,
-                 qualifier: Optional[Set[base.Constraint]] = None,
-                 kind: base.ModelingKind = base.ModelingKind.INSTANCE,
-                 extension: Optional[Set[base.Extension]] = None):
-        """
-<<<<<<< HEAD
-=======
-        Initializer of Capability
-
-        :param id_short: Identifying string of the element within its name space. (from base.Referable)
-        :param display_name: Can be provided in several languages. (from base.Referable)
-        :param category: The category is a value that gives further meta information w.r.t. to the class of the element.
-                         It affects the expected existence of attributes and the applicability of constraints.
-                         (from base.Referable)
-        :param description: Description or comments on the element. (from base.Referable)
-        :param parent: Reference to the next referable parent element of the element. (from base.Referable)
-        :param semantic_id: Identifier of the semantic definition of the element. It is called semantic id of the
-                            element. The semantic id may either reference an external global id or it may reference a
-                            referable model element of kind=Type that defines the semantics of the element.
-                            (from base.HasSemantics)
-        :param qualifier: Unordered list of Constraints that gives additional qualification of a qualifiable element.
-                          (from base.Qualifiable)
-        :param kind: Kind of the element: either type or instance. Default = Instance. (from base.HasKind)
-        :param extension: An extension of the element. (from base.HasExtension)
-
->>>>>>> c8bae157
+    :ivar id_short: Identifying string of the element within its name space. (inherited from
+                    :class:`~aas.model.base.Referable`)
+    :ivar display_name: Can be provided in several languages. (inherited from :class:`~aas.model.base.Referable`)
+    :ivar category: The category is a value that gives further meta information w.r.t. to the class of the element.
+                     It affects the expected existence of attributes and the applicability of constraints.
+                     (inherited from :class:`~aas.model.base.Referable`)
+    :ivar description: Description or comments on the element. (inherited from :class:`~aas.model.base.Referable`)
+    :ivar parent: Reference to the next referable parent element of the element. (inherited from
+                  :class:`~aas.model.base.Referable`)
+    :ivar semantic_id: Identifier of the semantic definition of the element. It is called semantic id of the
+                       element. The semantic id may either reference an external global id or it may reference a
+                       referable model element of kind=Type that defines the semantics of the element.
+                       (inherited from :class:`~aas.model.base.HasSemantics`)
+    :ivar qualifier: Unordered list of Constraints that gives additional qualification of a qualifiable element.
+                     (from :class:`~aas.model.base.Qualifiable`)
+    :ivar kind: Kind of the element: Either `TYPE` or `INSTANCE`. Default is `INSTANCE`. (inherited from
+                :class:`aas.model.base.HasKind`)
+    :ivar extension: Element that can be extended by proprietary extensions. (inherited from
+                     :class:`aas.model.base.HasExtension`)
+    """
+
+    def __init__(self,
+                 id_short: str,
+                 display_name: Optional[base.LangStringSet] = None,
+                 category: Optional[str] = None,
+                 description: Optional[base.LangStringSet] = None,
+                 parent: Optional[base.Namespace] = None,
+                 semantic_id: Optional[base.Reference] = None,
+                 qualifier: Optional[Set[base.Constraint]] = None,
+                 kind: base.ModelingKind = base.ModelingKind.INSTANCE,
+                 extension: Optional[Set[base.Extension]] = None):
+        """
         TODO: Add instruction what to do after construction
         """
 
@@ -1356,36 +1023,6 @@
                  kind: base.ModelingKind = base.ModelingKind.INSTANCE,
                  extension: Optional[Set[base.Extension]] = None):
         """
-<<<<<<< HEAD
-=======
-        Initializer of Entity
-
-        :param id_short: Identifying string of the element within its name space. (from base.Referable)
-        :param entity_type: Describes whether the entity is a co-managed or a self-managed entity.
-        :param statement: Unordered list of statements applicable to the entity, typically with a qualified value.
-        :param global_asset_id: Reference to either an Asset object or a global reference to the asset the AAS is
-                                representing. This attribute is required as soon as the AAS is exchanged via partners
-                                in the life cycle of the asset. In a first phase of the life cycle the asset might not
-                                yet have a global id but already an internal identifier. The internal identifier would
-                                be modelled via “specificAssetId”.
-        :param specific_asset_id: Reference to an identifier key value pair representing a specific identifier
-                                  of the asset represented by the asset administration shell. See Constraint AASd-014
-        :param display_name: Can be provided in several languages. (from base.Referable)
-        :param category: The category is a value that gives further meta information w.r.t. to the class of the element.
-                         It affects the expected existence of attributes and the applicability of constraints.
-                         (from base.Referable)
-        :param description: Description or comments on the element. (from base.Referable)
-        :param parent: Reference to the next referable parent element of the element. (from base.Referable)
-        :param semantic_id: Identifier of the semantic definition of the element. It is called semantic id of the
-                            element. The semantic id may either reference an external global id or it may reference a
-                            referable model element of kind=Type that defines the semantics of the element.
-                            (from base.HasSemantics)
-        :param qualifier: Unordered list of Constraints that gives additional qualification of a qualifiable element.
-                          (from base.Qualifiable)
-        :param kind: Kind of the element: either type or instance. Default = Instance. (from base.HasKind)
-        :param extension: An extension of the element. (from base.HasExtension)
-
->>>>>>> c8bae157
         TODO: Add instruction what to do after construction
         """
 
@@ -1404,12 +1041,12 @@
                 and entity_type == base.EntityType.SELF_MANAGED_ENTITY:
             raise base.AASConstraintViolation(
                 14,
-                "A self-managed entity has to have a globalAssetId or a specificAssetId"
+                "A self-managed entity has to have a globalAssetId or a specificAssetId (Constraint AASd-14)"
             )
         if (self.global_asset_id or self.specific_asset_id) and entity_type == base.EntityType.CO_MANAGED_ENTITY:
             raise base.AASConstraintViolation(
                 14,
-                "A co-managed entity has to have neither a globalAssetId nor a specificAssetId")
+                "A co-managed entity has to have neither a globalAssetId nor a specificAssetId (Constraint AASd-14)")
         self._entity_type = entity_type
 
     entity_type = property(_get_entity_type, _set_entity_type)
@@ -1418,7 +1055,6 @@
 class Event(SubmodelElement, metaclass=abc.ABCMeta):
     """
     An event
-
     <<abstract>>
 
     :ivar id_short: Identifying string of the element within its name space. (inherited from
@@ -1441,7 +1077,6 @@
     :ivar extension: Element that can be extended by proprietary extensions. (inherited from
                      :class:`aas.model.base.HasExtension`)
     """
-
     @abc.abstractmethod
     def __init__(self,
                  id_short: str,
@@ -1453,29 +1088,6 @@
                  qualifier: Optional[Set[base.Constraint]] = None,
                  kind: base.ModelingKind = base.ModelingKind.INSTANCE,
                  extension: Optional[Set[base.Extension]] = None):
-<<<<<<< HEAD
-=======
-        """
-        Initializer of Event
-
-        :param id_short: Identifying string of the element within its name space. (from base.Referable)
-        :param display_name: Can be provided in several languages. (from base.Referable)
-        :param category: The category is a value that gives further meta information w.r.t. to the class of the element.
-                         It affects the expected existence of attributes and the applicability of constraints.
-                         (from base.Referable)
-        :param description: Description or comments on the element. (from base.Referable)
-        :param parent: Reference to the next referable parent element of the element. (from base.Referable)
-        :param semantic_id: Identifier of the semantic definition of the element. It is called semantic id of the
-                            element. The semantic id may either reference an external global id or it may reference a
-                            referable model element of kind=Type that defines the semantics of the element.
-                            (from base.HasSemantics)
-        :param qualifier: Unordered list of Constraints that gives additional qualification of a qualifiable element.
-                          (from base.Qualifiable)
-        :param kind: Kind of the element: either type or instance. Default = Instance. (from base.HasKind)
-        :param extension: An extension of the element. (from base.HasExtension)
-        """
-
->>>>>>> c8bae157
         super().__init__(id_short, display_name, category, description, parent, semantic_id, qualifier, kind, extension)
 
 
@@ -1517,26 +1129,7 @@
                  kind: base.ModelingKind = base.ModelingKind.INSTANCE,
                  extension: Optional[Set[base.Extension]] = None):
         """
-        Initializer of BasicEvent
-
-        :param id_short: Identifying string of the element within its name space. (from base.Referable)
-        :param observed: Reference to the data or other elements that are being observed
-        :param display_name: Can be provided in several languages. (from base.Referable)
-        :param category: The category is a value that gives further meta information w.r.t. to the class of the element.
-                         It affects the expected existence of attributes and the applicability of constraints.
-                         (from base.Referable)
-        :param description: Description or comments on the element. (from base.Referable)
-        :param parent: Reference to the next referable parent element of the element. (from base.Referable)
-        :param semantic_id: Identifier of the semantic definition of the element. It is called semantic id of the
-                            element. The semantic id may either reference an external global id or it may reference a
-                            referable model element of kind=Type that defines the semantics of the element.
-                            (from base.HasSemantics)
-        :param qualifier: Unordered list of Constraints that gives additional qualification of a qualifiable element.
-                          (from base.Qualifiable)
-        :param kind: Kind of the element: either type or instance. Default = Instance. (from base.HasKind)
-        :param extension: An extension of the element. (from base.HasExtension)
-
-        TODO: Add instruction what to do after construction
+       TODO: Add instruction what to do after construction
         """
 
         super().__init__(id_short, display_name, category, description, parent, semantic_id, qualifier, kind, extension)
