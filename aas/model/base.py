--- conflicted
+++ resolved
@@ -770,11 +770,10 @@
         self.value_id: Optional[Reference] = value_id
         self.semantic_id: Optional[Reference] = semantic_id
 
-<<<<<<< HEAD
     def __repr__(self) -> str:
         return "Qualifier(type={}, value_type={}, value={}, value_id={})".format(self.type_, self.value_type,
                                                                                  self.value, self.value_id)
-=======
+
     @property
     def value(self):
         return self._value
@@ -785,7 +784,6 @@
             self._value = None
         else:
             self._value = datatypes.trivial_cast(value, self.value_type)
->>>>>>> 8364011a
 
 
 class ValueReferencePair:
