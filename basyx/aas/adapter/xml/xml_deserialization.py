# Copyright (c) 2020 the Eclipse BaSyx Authors
#
# This program and the accompanying materials are made available under the terms of the MIT License, available in
# the LICENSE file of this project.
#
# SPDX-License-Identifier: MIT
"""
.. _adapter.xml.xml_deserialization:

Module for deserializing Asset Administration Shell data from the official XML format

This module provides the following functions for parsing XML documents:

- :meth:`~aas.adapter.xml.xml_deserialization.read_aas_xml_element` constructs a single object from an XML document
  containing a single element
- :meth:`~aas.adapter.xml.xml_deserialization.read_aas_xml_file_into` constructs all elements of an XML document and
  stores them in a given :class:`ObjectStore <aas.model.provider.AbstractObjectStore>`
- :meth:`~aas.adapter.xml.xml_deserialization.read_aas_xml_file` constructs all elements of an XML document and returns
  them in a :class:`~aas.model.provider.DictObjectStore`

These functions take a decoder class as keyword argument, which allows parsing in failsafe (default) or non-failsafe
mode. Parsing stripped elements - used in the HTTP adapter - is also possible. It is also possible to subclass the
default decoder class and provide an own decoder.

In failsafe mode errors regarding missing attributes and elements or invalid values are caught and logged.
In non-failsafe mode any error would abort parsing.
Error handling is done only by `_failsafe_construct()` in this module. Nearly all constructor functions are called
by other constructor functions via `_failsafe_construct()`, so an error chain is constructed in the error case,
which allows printing stacktrace-like error messages like the following in the error case (in failsafe mode of course):


.. code-block::

    KeyError: aas:identification on line 252 has no attribute with name idType!
        -> Failed to construct aas:identification on line 252 using construct_identifier!
        -> Failed to construct aas:conceptDescription on line 247 using construct_concept_description!


Unlike the JSON deserialization, parsing is done top-down. Elements with a specific tag are searched on the level
directly below the level of the current xml element (in terms of parent and child relation) and parsed when
found. Constructor functions of these elements will then again search for mandatory and optional child elements
and construct them if available, and so on.
"""

from ... import model
from lxml import etree  # type: ignore
import logging
import base64
import enum

from typing import Any, Callable, Dict, IO, Iterable, Optional, Set, Tuple, Type, TypeVar
from .xml_serialization import NS_AAS, NS_ABAC, NS_IEC
from .._generic import MODELING_KIND_INVERSE, ASSET_KIND_INVERSE, KEY_ELEMENTS_INVERSE, KEY_TYPES_INVERSE, \
    IDENTIFIER_TYPES_INVERSE, ENTITY_TYPES_INVERSE, IEC61360_DATA_TYPES_INVERSE, IEC61360_LEVEL_TYPES_INVERSE, \
    KEY_ELEMENTS_CLASSES_INVERSE

logger = logging.getLogger(__name__)

T = TypeVar("T")
RE = TypeVar("RE", bound=model.RelationshipElement)


def _str_to_bool(string: str) -> bool:
    """
    XML only allows "false" and "true" (case-sensitive) as valid values for a boolean.

    This function checks the string and raises a ValueError if the string is neither "true" nor "false".

    :param string: String representation of a boolean. ("true" or "false")
    :return: The respective boolean value.
    :raises ValueError: If string is neither "true" nor "false".
    """
    if string not in ("true", "false"):
        raise ValueError(f"{string} is not a valid boolean! Only true and false are allowed.")
    return string == "true"


def _tag_replace_namespace(tag: str, nsmap: Dict[str, str]) -> str:
    """
    Attempts to replace the namespace in front of a tag with the prefix used in the xml document.

    :param tag: The tag of an xml element.
    :param nsmap: A dict mapping prefixes to namespaces.
    :return: The modified element tag. If the namespace wasn't found in nsmap, the unmodified tag is returned.
    """
    split = tag.split("}")
    for prefix, namespace in nsmap.items():
        if namespace == split[0][1:]:
            return prefix + ":" + split[1]
    return tag


def _element_pretty_identifier(element: etree.Element) -> str:
    """
    Returns a pretty element identifier for a given XML element.

    If the prefix is known, the namespace in the element tag is replaced by the prefix.
    If additionally also the sourceline is known, is is added as a suffix to name.
    For example, instead of "{http://www.admin-shell.io/aas/2/0}assetAdministrationShell" this function would return
    "aas:assetAdministrationShell on line $line", if both, prefix and sourceline, are known.

    :param element: The xml element.
    :return: The pretty element identifier.
    """
    identifier = element.tag
    if element.prefix is not None:
        identifier = element.prefix + ":" + element.tag.split("}")[1]
    if element.sourceline is not None:
        identifier += f" on line {element.sourceline}"
    return identifier


def _exception_to_str(exception: BaseException) -> str:
    """
    A helper function used to stringify exceptions.

    It removes the quotation marks '' that are put around str(KeyError), otherwise it's just calls str(exception).

    :param exception: The exception to stringify.
    :return: The stringified exception.
    """
    string = str(exception)
    return string[1:-1] if isinstance(exception, KeyError) else string


def _get_child_mandatory(parent: etree.Element, child_tag: str) -> etree.Element:
    """
    A helper function for getting a mandatory child element.

    :param parent: The parent element.
    :param child_tag: The tag of the child element to return.
    :return: The child element.
    :raises KeyError: If the parent element has no child element with the given tag.
    """
    child = parent.find(child_tag)
    if child is None:
        raise KeyError(_element_pretty_identifier(parent)
                       + f" has no child {_tag_replace_namespace(child_tag, parent.nsmap)}!")
    return child


def _get_all_children_expect_tag(parent: etree.Element, expected_tag: str, failsafe: bool) -> Iterable[etree.Element]:
    """
    Iterates over all children, matching the tag.

    not failsafe: Throws an error if a child element doesn't match.
    failsafe: Logs a warning if a child element doesn't match.

    :param parent: The parent element.
    :param expected_tag: The tag of the children.
    :return: An iterator over all child elements that match child_tag.
    :raises KeyError: If the tag of a child element doesn't match and failsafe is true.
    """
    for child in parent:
        if child.tag != expected_tag:
            error_message = f"{_element_pretty_identifier(child)}, child of {_element_pretty_identifier(parent)}, " \
                            f"doesn't match the expected tag {_tag_replace_namespace(expected_tag, child.nsmap)}!"
            if not failsafe:
                raise KeyError(error_message)
            logger.warning(error_message)
            continue
        yield child


def _get_attrib_mandatory(element: etree.Element, attrib: str) -> str:
    """
    A helper function for getting a mandatory attribute of an element.

    :param element: The xml element.
    :param attrib: The name of the attribute.
    :return: The value of the attribute.
    :raises KeyError: If the attribute does not exist.
    """
    if attrib not in element.attrib:
        raise KeyError(f"{_element_pretty_identifier(element)} has no attribute with name {attrib}!")
    return element.attrib[attrib]


def _get_attrib_mandatory_mapped(element: etree.Element, attrib: str, dct: Dict[str, T]) -> T:
    """
    A helper function for getting a mapped mandatory attribute of an xml element.

    It first gets the attribute value using _get_attrib_mandatory(), which raises a KeyError if the attribute
    does not exist.
    Then it returns dct[<attribute value>] and raises a ValueError, if the attribute value does not exist in the dict.

    :param element: The xml element.
    :param attrib: The name of the attribute.
    :param dct: The dictionary that is used to map the attribute value.
    :return: The mapped value of the attribute.
    :raises ValueError: If the value of the attribute does not exist in dct.
    """
    attrib_value = _get_attrib_mandatory(element, attrib)
    if attrib_value not in dct:
        raise ValueError(f"Attribute {attrib} of {_element_pretty_identifier(element)} "
                         f"has invalid value: {attrib_value}")
    return dct[attrib_value]


def _get_text_or_none(element: Optional[etree.Element]) -> Optional[str]:
    """
    A helper function for getting the text of an element, when it's not clear whether the element exists or not.

    This function is useful whenever the text of an optional child element is needed.
    Then the text can be get with: text = _get_text_or_none(element.find("childElement")
    element.find() returns either the element or None, if it doesn't exist. This is why this function accepts
    an optional element, to reduce the amount of code in the constructor functions below.

    :param element: The xml element or None.
    :return: The text of the xml element if the xml element is not None and if the xml element has a text.
             None otherwise.
    """
    return element.text if element is not None else None


def _get_text_mapped_or_none(element: Optional[etree.Element], dct: Dict[str, T]) -> Optional[T]:
    """
    Returns dct[element.text] or None, if the element is None, has no text or the text is not in dct.

    :param element: The xml element or None.
    :param dct: The dictionary that is used to map the text.
    :return: The mapped text or None.
    """
    text = _get_text_or_none(element)
    if text is None or text not in dct:
        return None
    return dct[text]


def _get_text_mandatory(element: etree.Element) -> str:
    """
    A helper function for getting the mandatory text of an element.

    :param element: The xml element.
    :return: The text of the xml element.
    :raises KeyError: If the xml element has no text.
    """
    text = element.text
    if text is None:
        raise KeyError(_element_pretty_identifier(element) + " has no text!")
    return text


def _get_text_mandatory_mapped(element: etree.Element, dct: Dict[str, T]) -> T:
    """
    A helper function for getting the mapped mandatory text of an element.

    It first gets the text of the element using _get_text_mandatory(),
    which raises a KeyError if the element has no text.
    Then it returns dct[<element text>] and raises a ValueError, if the text of the element does not exist in the dict.

    :param element: The xml element.
    :param dct: The dictionary that is used to map the text.
    :return: The mapped text of the element.
    :raises ValueError: If the text of the xml element does not exist in dct.
    """
    text = _get_text_mandatory(element)
    if text not in dct:
        raise ValueError(_element_pretty_identifier(element) + f" has invalid text: {text}")
    return dct[text]


def _failsafe_construct(element: Optional[etree.Element], constructor: Callable[..., T], failsafe: bool,
                        **kwargs: Any) -> Optional[T]:
    """
    A wrapper function that is used to handle exceptions raised in constructor functions.

    This is the only function of this module where exceptions are caught.
    This is why constructor functions should (in almost all cases) call other constructor functions using this function,
    so errors can be caught and logged in failsafe mode.
    The functions accepts None as a valid value for element for the same reason _get_text_or_none() does, so it can be
    called like _failsafe_construct(element.find("childElement"), ...), since element.find() can return None.
    This function will also return None in this case.

    :param element: The xml element or None.
    :param constructor: The constructor function to apply on the element.
    :param failsafe: Indicates whether errors should be caught or re-raised.
    :param kwargs: Optional keyword arguments that are passed to the constructor function.
    :return: The constructed class instance, if construction was successful.
             None if the element was None or if the construction failed.
    """
    if element is None:
        return None
    try:
        return constructor(element, **kwargs)
    except (KeyError, ValueError) as e:
        error_message = f"Failed to construct {_element_pretty_identifier(element)} using {constructor.__name__}!"
        if not failsafe:
            raise type(e)(error_message) from e
        error_type = type(e).__name__
        cause: Optional[BaseException] = e
        while cause is not None:
            error_message = _exception_to_str(cause) + "\n -> " + error_message
            cause = cause.__cause__
        logger.error(error_type + ": " + error_message)
        return None


def _failsafe_construct_mandatory(element: etree.Element, constructor: Callable[..., T], **kwargs: Any) -> T:
    """
    _failsafe_construct() but not failsafe and it returns T instead of Optional[T]

    :param element: The xml element.
    :param constructor: The constructor function to apply on the xml element.
    :param kwargs: Optional keyword arguments that are passed to the constructor function.
    :return: The constructed child element.
    :raises TypeError: If the result of _failsafe_construct() in non-failsafe mode was None.
                       This shouldn't be possible and if it happens, indicates a bug in _failsafe_construct().
    """
    constructed = _failsafe_construct(element, constructor, False, **kwargs)
    if constructed is None:
        raise TypeError("The result of a non-failsafe _failsafe_construct() call was None! "
                        "This is a bug in the Eclipse BaSyx Python SDK XML deserialization, please report it!")
    return constructed


def _failsafe_construct_multiple(elements: Iterable[etree.Element], constructor: Callable[..., T], failsafe: bool,
                                 **kwargs: Any) -> Iterable[T]:
    """
    A generator function that applies _failsafe_construct() to multiple elements.

    :param elements: Any iterable containing any number of xml elements.
    :param constructor: The constructor function to apply on the xml elements.
    :param failsafe: Indicates whether errors should be caught or re-raised.
    :param kwargs: Optional keyword arguments that are passed to the constructor function.
    :return: An iterator over the successfully constructed elements.
             If an error occurred while constructing an element and while in failsafe mode,
             the respective element will be skipped.
    """
    for element in elements:
        parsed = _failsafe_construct(element, constructor, failsafe, **kwargs)
        if parsed is not None:
            yield parsed


def _child_construct_mandatory(parent: etree.Element, child_tag: str, constructor: Callable[..., T], **kwargs: Any) \
        -> T:
    """
    Shorthand for _failsafe_construct_mandatory() in combination with _get_child_mandatory().

    :param parent: The xml element where the child element is searched.
    :param child_tag: The tag of the child element to construct.
    :param constructor: The constructor function for the child element.
    :param kwargs: Optional keyword arguments that are passed to the constructor function.
    :return: The constructed child element.
    """
    return _failsafe_construct_mandatory(_get_child_mandatory(parent, child_tag), constructor, **kwargs)


def _child_construct_multiple(parent: etree.Element, expected_tag: str, constructor: Callable[..., T],
                              failsafe: bool, **kwargs: Any) -> Iterable[T]:
    """
    Shorthand for _failsafe_construct_multiple() in combination with _get_child_multiple().

    :param parent: The xml element where child elements are searched.
    :param expected_tag: The expected tag of the child elements.
    :param constructor: The constructor function for the child element.
    :param kwargs: Optional keyword arguments that are passed to the constructor function.
    :return: An iterator over successfully constructed child elements.
             If an error occurred while constructing an element and while in failsafe mode,
             the respective element will be skipped.
    """
    return _failsafe_construct_multiple(_get_all_children_expect_tag(parent, expected_tag, failsafe), constructor,
                                        failsafe, **kwargs)


def _child_text_mandatory(parent: etree.Element, child_tag: str) -> str:
    """
    Shorthand for _get_text_mandatory() in combination with _get_child_mandatory().

    :param parent: The xml element where the child element is searched.
    :param child_tag: The tag of the child element to get the text from.
    :return: The text of the child element.
    """
    return _get_text_mandatory(_get_child_mandatory(parent, child_tag))


def _child_text_mandatory_mapped(parent: etree.Element, child_tag: str, dct: Dict[str, T]) -> T:
    """
    Shorthand for _get_text_mandatory_mapped() in combination with _get_child_mandatory().

    :param parent: The xml element where the child element is searched.
    :param child_tag: The tag of the child element to get the text from.
    :param dct: The dictionary that is used to map the text of the child element.
    :return: The mapped text of the child element.
    """
    return _get_text_mandatory_mapped(_get_child_mandatory(parent, child_tag), dct)


def _get_modeling_kind(element: etree.Element) -> model.ModelingKind:
    """
    Returns the modeling kind of an element with the default value INSTANCE, if none specified.

    :param element: The xml element.
    :return: The modeling kind of the element.
    """
    modeling_kind = _get_text_mapped_or_none(element.find(NS_AAS + "kind"), MODELING_KIND_INVERSE)
    return modeling_kind if modeling_kind is not None else model.ModelingKind.INSTANCE


class AASFromXmlDecoder:
    """
    The default XML decoder class.

    It parses XML documents in a failsafe manner, meaning any errors encountered will be logged and invalid XML elements
    will be skipped.
    Most member functions support the `object_class` parameter. It was introduced so they can be overwritten
    in subclasses, which allows constructing instances of subtypes.
    """
    failsafe = True
    stripped = False

    @classmethod
    def _amend_abstract_attributes(cls, obj: object, element: etree.Element) -> None:
        """
        A helper function that amends optional attributes to already constructed class instances, if they inherit
        from an abstract class like Referable, Identifiable, HasSemantics or Qualifiable.

        :param obj: The constructed class instance.
        :param element: The respective xml element.
        :return: None
        """
        if isinstance(obj, model.Referable):
            category = _get_text_or_none(element.find(NS_AAS + "category"))
            if category is not None:
                obj.category = category
            description = _failsafe_construct(element.find(NS_AAS + "description"), cls.construct_lang_string_set,
                                              cls.failsafe)
            if description is not None:
                obj.description = description
        if isinstance(obj, model.Identifiable):
            id_short = _get_text_or_none(element.find(NS_AAS + "idShort"))
            if id_short is not None:
                obj.id_short = id_short
            administration = _failsafe_construct(element.find(NS_AAS + "administration"),
                                                 cls.construct_administrative_information, cls.failsafe)
            if administration:
                obj.administration = administration
        if isinstance(obj, model.HasSemantics):
            semantic_id = _failsafe_construct(element.find(NS_AAS + "semanticId"), cls.construct_reference,
                                              cls.failsafe)
            if semantic_id is not None:
                obj.semantic_id = semantic_id
        if isinstance(obj, model.Qualifiable) and not cls.stripped:
            # TODO: simplify this should our suggestion regarding the XML schema get accepted
            # https://git.rwth-aachen.de/acplt/pyi40aas/-/issues/57
            for constraint in element.findall(NS_AAS + "qualifier"):
                if len(constraint) == 0:
                    continue
                if len(constraint) > 1:
<<<<<<< HEAD
                    logger.warning(
                        f"{_element_pretty_identifier(constraint)} has more than one constraint. "
                        f"It is not compliant to the XML Schema!")
                    for c in constraint:
                        constructed = _failsafe_construct(c, cls.construct_constraint, cls.failsafe)
                        if constructed is not None:
                            obj.qualifier.add(constructed)
                else:
                    constructed = _failsafe_construct(constraint[0], cls.construct_constraint, cls.failsafe)
                    if constructed is not None:
                        obj.qualifier.add(constructed)
=======
                    logger.warning(f"{_element_pretty_identifier(constraint)} has more than one constraint, "
                                   "which is invalid! Deserializing all constraints anyways...")
                for constructed in _failsafe_construct_multiple(constraint, cls.construct_constraint, cls.failsafe):
                    obj.qualifier.add(constructed)
>>>>>>> cb35bd76

    @classmethod
    def _construct_relationship_element_internal(cls, element: etree.Element, object_class: Type[RE], **_kwargs: Any) \
            -> RE:
        """
        Helper function used by construct_relationship_element() and construct_annotated_relationship_element()
        to reduce duplicate code
        """
        relationship_element = object_class(
            _child_text_mandatory(element, NS_AAS + "idShort"),
            _child_construct_mandatory(element, NS_AAS + "first", cls._construct_referable_reference),
            _child_construct_mandatory(element, NS_AAS + "second", cls._construct_referable_reference),
            kind=_get_modeling_kind(element)
        )
        cls._amend_abstract_attributes(relationship_element, element)
        return relationship_element

    @classmethod
    def _construct_key_tuple(cls, element: etree.Element, namespace: str = NS_AAS, **_kwargs: Any) \
            -> Tuple[model.Key, ...]:
        """
        Helper function used by construct_reference() and construct_aas_reference() to reduce duplicate code
        """
        keys = _get_child_mandatory(element, namespace + "keys")
        return tuple(_child_construct_multiple(keys, namespace + "key", cls.construct_key, cls.failsafe))

    @classmethod
    def _construct_submodel_reference(cls, element: etree.Element, **kwargs: Any) -> model.AASReference[model.Submodel]:
        """
        Helper function. Doesn't support the object_class parameter. Overwrite construct_aas_reference instead.
        """
        return cls.construct_aas_reference_expect_type(element, model.Submodel, **kwargs)

    @classmethod
    def _construct_asset_reference(cls, element: etree.Element, **kwargs: Any) \
            -> model.AASReference[model.Asset]:
        """
        Helper function. Doesn't support the object_class parameter. Overwrite construct_aas_reference instead.
        """
        return cls.construct_aas_reference_expect_type(element, model.Asset, **kwargs)

    @classmethod
    def _construct_asset_administration_shell_reference(cls, element: etree.Element, **kwargs: Any) \
            -> model.AASReference[model.AssetAdministrationShell]:
        """
        Helper function. Doesn't support the object_class parameter. Overwrite construct_aas_reference instead.
        """
        return cls.construct_aas_reference_expect_type(element, model.AssetAdministrationShell, **kwargs)

    @classmethod
    def _construct_referable_reference(cls, element: etree.Element, **kwargs: Any) \
            -> model.AASReference[model.Referable]:
        """
        Helper function. Doesn't support the object_class parameter. Overwrite construct_aas_reference instead.
        """
        # TODO: remove the following type: ignore comments when mypy supports abstract types for Type[T]
        # see https://github.com/python/mypy/issues/5374
        return cls.construct_aas_reference_expect_type(element, model.Referable, **kwargs)  # type: ignore

    @classmethod
    def _construct_concept_description_reference(cls, element: etree.Element, **kwargs: Any) \
            -> model.AASReference[model.ConceptDescription]:
        """
        Helper function. Doesn't support the object_class parameter. Overwrite construct_aas_reference instead.
        """
        return cls.construct_aas_reference_expect_type(element, model.ConceptDescription, **kwargs)

    @classmethod
    def construct_key(cls, element: etree.Element, object_class=model.Key, **_kwargs: Any) \
            -> model.Key:
        return object_class(
            _get_attrib_mandatory_mapped(element, "type", KEY_ELEMENTS_INVERSE),
            _str_to_bool(_get_attrib_mandatory(element, "local")),
            _get_text_mandatory(element),
            _get_attrib_mandatory_mapped(element, "idType", KEY_TYPES_INVERSE)
        )

    @classmethod
    def construct_reference(cls, element: etree.Element, namespace: str = NS_AAS, object_class=model.Reference,
                            **_kwargs: Any) -> model.Reference:
        return object_class(cls._construct_key_tuple(element, namespace=namespace))

    @classmethod
    def construct_aas_reference(cls, element: etree.Element, object_class=model.AASReference, **_kwargs: Any) \
            -> model.AASReference:
        """
        This constructor for AASReference determines the type of the AASReference by its keys. If no keys are present,
        it will default to the type Referable. This behaviour is wanted in read_aas_xml_element().
        """
        keys = cls._construct_key_tuple(element)
        # TODO: remove the following type: ignore comments when mypy supports abstract types for Type[T]
        # see https://github.com/python/mypy/issues/5374
        type_: Type[model.Referable] = model.Referable  # type: ignore
        if len(keys) > 0:
            type_ = KEY_ELEMENTS_CLASSES_INVERSE.get(keys[-1].type, model.Referable)  # type: ignore
        return object_class(keys, type_)

    @classmethod
    def construct_aas_reference_expect_type(cls, element: etree.Element, type_: Type[model.base._RT],
                                            object_class=model.AASReference, **_kwargs: Any) \
            -> model.AASReference[model.base._RT]:
        """
        This constructor for AASReference allows passing an expected type, which is checked against the type of the last
        key of the reference. This constructor function is used by other constructor functions, since all expect a
        specific target type.
        """
        keys = cls._construct_key_tuple(element)
        if keys and not issubclass(KEY_ELEMENTS_CLASSES_INVERSE.get(keys[-1].type, type(None)), type_):
            logger.warning("type %s of last key of reference to %s does not match reference type %s",
                           keys[-1].type.name, " / ".join(str(k) for k in keys), type_.__name__)
        return object_class(keys, type_)

    @classmethod
    def construct_administrative_information(cls, element: etree.Element, object_class=model.AdministrativeInformation,
                                             **_kwargs: Any) -> model.AdministrativeInformation:
        return object_class(
            _get_text_or_none(element.find(NS_AAS + "version")),
            _get_text_or_none(element.find(NS_AAS + "revision"))
        )

    @classmethod
    def construct_lang_string_set(cls, element: etree.Element, namespace: str = NS_AAS, **_kwargs: Any) \
            -> model.LangStringSet:
        """
        This function doesn't support the object_class parameter, because LangStringSet is just a generic type alias.
        """
        lss: model.LangStringSet = {}
        for lang_string in _get_all_children_expect_tag(element, namespace + "langString", cls.failsafe):
            lss[_get_attrib_mandatory(lang_string, "lang")] = _get_text_mandatory(lang_string)
        return lss

    @classmethod
    def construct_qualifier(cls, element: etree.Element, object_class=model.Qualifier, **_kwargs: Any) \
            -> model.Qualifier:
        qualifier = object_class(
            _child_text_mandatory(element, NS_AAS + "type"),
            _child_text_mandatory_mapped(element, NS_AAS + "valueType", model.datatypes.XSD_TYPE_CLASSES)
        )
        value = _get_text_or_none(element.find(NS_AAS + "value"))
        if value is not None:
            qualifier.value = model.datatypes.from_xsd(value, qualifier.value_type)
        value_id = _failsafe_construct(element.find(NS_AAS + "valueId"), cls.construct_reference, cls.failsafe)
        if value_id is not None:
            qualifier.value_id = value_id
        cls._amend_abstract_attributes(qualifier, element)
        return qualifier

    @classmethod
    def construct_formula(cls, element: etree.Element, object_class=model.Formula, **_kwargs: Any) -> model.Formula:
        formula = object_class()
        depends_on_refs = element.find(NS_AAS + "dependsOnRefs")
        if depends_on_refs is not None:
            for ref in _failsafe_construct_multiple(depends_on_refs.findall(NS_AAS + "reference"),
                                                    cls.construct_reference, cls.failsafe):
                formula.depends_on.add(ref)
        return formula

    @classmethod
    def construct_identifier(cls, element: etree.Element, object_class=model.Identifier, **_kwargs: Any) \
            -> model.Identifier:
        return object_class(
            _get_text_mandatory(element),
            _get_attrib_mandatory_mapped(element, "idType", IDENTIFIER_TYPES_INVERSE)
        )

    @classmethod
    def construct_security(cls, _element: etree.Element, object_class=model.Security, **_kwargs: Any) -> model.Security:
        """
        TODO: this is just a stub implementation
        """
        return object_class()

    @classmethod
    def construct_view(cls, element: etree.Element, object_class=model.View, **_kwargs: Any) -> model.View:
        view = object_class(_child_text_mandatory(element, NS_AAS + "idShort"))
        contained_elements = element.find(NS_AAS + "containedElements")
        if contained_elements is not None:
            for ref in _failsafe_construct_multiple(contained_elements.findall(NS_AAS + "containedElementRef"),
                                                    cls._construct_referable_reference, cls.failsafe):
                view.contained_element.add(ref)
        cls._amend_abstract_attributes(view, element)
        return view

    @classmethod
    def construct_concept_dictionary(cls, element: etree.Element, object_class=model.ConceptDictionary,
                                     **_kwargs: Any) -> model.ConceptDictionary:
        concept_dictionary = object_class(_child_text_mandatory(element, NS_AAS + "idShort"))
        concept_description = element.find(NS_AAS + "conceptDescriptionRefs")
        if concept_description is not None:
            for ref in _failsafe_construct_multiple(concept_description.findall(NS_AAS + "conceptDescriptionRef"),
                                                    cls._construct_concept_description_reference, cls.failsafe):
                concept_dictionary.concept_description.add(ref)
        cls._amend_abstract_attributes(concept_dictionary, element)
        return concept_dictionary

    @classmethod
    def construct_submodel_element(cls, element: etree.Element, **kwargs: Any) -> model.SubmodelElement:
        """
        This function doesn't support the object_class parameter.
        Overwrite each individual SubmodelElement/DataElement constructor function instead.
        """
        # unlike in construct_data_elements, we have to declare a submodel_elements dict without namespace here first
        # because mypy doesn't automatically infer Callable[..., model.SubmodelElement] for the functions, because
        # construct_submodel_element_collection doesn't have the object_class parameter, but object_class_ordered and
        # object_class_unordered
        submodel_elements: Dict[str, Callable[..., model.SubmodelElement]] = {
            "annotatedRelationshipElement": cls.construct_annotated_relationship_element,
            "basicEvent": cls.construct_basic_event,
            "capability": cls.construct_capability,
            "entity": cls.construct_entity,
            "operation": cls.construct_operation,
            "relationshipElement": cls.construct_relationship_element,
            "submodelElementCollection": cls.construct_submodel_element_collection
        }
        submodel_elements = {NS_AAS + k: v for k, v in submodel_elements.items()}
        if element.tag not in submodel_elements:
            return cls.construct_data_element(element, abstract_class_name="SubmodelElement", **kwargs)
        return submodel_elements[element.tag](element, **kwargs)

    @classmethod
    def construct_data_element(cls, element: etree.Element, abstract_class_name: str = "DataElement", **kwargs: Any) \
            -> model.DataElement:
        """
        This function does not support the object_class parameter.
        Overwrite each individual DataElement constructor function instead.
        """
        data_elements: Dict[str, Callable[..., model.DataElement]] = {NS_AAS + k: v for k, v in {
            "blob": cls.construct_blob,
            "file": cls.construct_file,
            "multiLanguageProperty": cls.construct_multi_language_property,
            "property": cls.construct_property,
            "range": cls.construct_range,
            "referenceElement": cls.construct_reference_element,
        }.items()}
        if element.tag not in data_elements:
            raise KeyError(_element_pretty_identifier(element) + f" is not a valid {abstract_class_name}!")
        return data_elements[element.tag](element, **kwargs)

    @classmethod
    def construct_constraint(cls, element: etree.Element, **kwargs: Any) -> model.Constraint:
        """
        This function does not support the object_class parameter.
        Overwrite construct_formula or construct_qualifier instead.
        """
        constraints: Dict[str, Callable[..., model.Constraint]] = {NS_AAS + k: v for k, v in {
            "formula": cls.construct_formula,
            "qualifier": cls.construct_qualifier
        }.items()}
        if element.tag not in constraints:
            raise KeyError(_element_pretty_identifier(element) + " is not a valid Constraint!")
        return constraints[element.tag](element, **kwargs)

    @classmethod
    def construct_operation_variable(cls, element: etree.Element, object_class=model.OperationVariable,
                                     **_kwargs: Any) -> model.OperationVariable:
        value = _get_child_mandatory(element, NS_AAS + "value")
        if len(value) == 0:
            raise KeyError(f"{_element_pretty_identifier(value)} has no submodel element!")
        if len(value) > 1:
            logger.warning(f"{_element_pretty_identifier(value)} has more than one submodel element, "
                           "using the first one...")
        return object_class(
            _failsafe_construct_mandatory(value[0], cls.construct_submodel_element)
        )

    @classmethod
    def construct_annotated_relationship_element(cls, element: etree.Element,
                                                 object_class=model.AnnotatedRelationshipElement, **_kwargs: Any) \
            -> model.AnnotatedRelationshipElement:
        annotated_relationship_element = cls._construct_relationship_element_internal(element, object_class)
        if not cls.stripped:
            for data_element in _get_child_mandatory(element, NS_AAS + "annotations"):
                if len(data_element) == 0:
                    raise KeyError(f"{_element_pretty_identifier(data_element)} has no data element!")
                if len(data_element) > 1:
                    logger.warning(f"{_element_pretty_identifier(data_element)} has more than one data element, "
                                   "which is invalid! Deserializing all data elements anyways...")
                for constructed in _failsafe_construct_multiple(data_element, cls.construct_data_element, cls.failsafe):
                    annotated_relationship_element.annotation.add(constructed)
        return annotated_relationship_element

    @classmethod
    def construct_basic_event(cls, element: etree.Element, object_class=model.BasicEvent, **_kwargs: Any) \
            -> model.BasicEvent:
        basic_event = object_class(
            _child_text_mandatory(element, NS_AAS + "idShort"),
            _child_construct_mandatory(element, NS_AAS + "observed", cls._construct_referable_reference),
            kind=_get_modeling_kind(element)
        )
        cls._amend_abstract_attributes(basic_event, element)
        return basic_event

    @classmethod
    def construct_blob(cls, element: etree.Element, object_class=model.Blob, **_kwargs: Any) -> model.Blob:
        blob = object_class(
            _child_text_mandatory(element, NS_AAS + "idShort"),
            _child_text_mandatory(element, NS_AAS + "mimeType"),
            kind=_get_modeling_kind(element)
        )
        value = _get_text_or_none(element.find(NS_AAS + "value"))
        if value is not None:
            blob.value = base64.b64decode(value)
        cls._amend_abstract_attributes(blob, element)
        return blob

    @classmethod
    def construct_capability(cls, element: etree.Element, object_class=model.Capability, **_kwargs: Any) \
            -> model.Capability:
        capability = object_class(
            _child_text_mandatory(element, NS_AAS + "idShort"),
            kind=_get_modeling_kind(element)
        )
        cls._amend_abstract_attributes(capability, element)
        return capability

    @classmethod
    def construct_entity(cls, element: etree.Element, object_class=model.Entity, **_kwargs: Any) -> model.Entity:
        entity = object_class(
            _child_text_mandatory(element, NS_AAS + "idShort"),
            _child_text_mandatory_mapped(element, NS_AAS + "entityType", ENTITY_TYPES_INVERSE),
            # pass the asset to the constructor, because self managed entities need asset references
            asset=_failsafe_construct(element.find(NS_AAS + "assetRef"), cls._construct_asset_reference, cls.failsafe),
            kind=_get_modeling_kind(element)
        )
        if not cls.stripped:
            # TODO: remove wrapping submodelElement, in accordance to future schemas
            # https://git.rwth-aachen.de/acplt/pyi40aas/-/issues/57
            statements = _get_child_mandatory(element, NS_AAS + "statements")
            for submodel_element in _get_all_children_expect_tag(statements, NS_AAS + "submodelElement", cls.failsafe):
                if len(submodel_element) == 0:
                    raise KeyError(f"{_element_pretty_identifier(submodel_element)} has no submodel element!")
                if len(submodel_element) > 1:
                    logger.warning(f"{_element_pretty_identifier(submodel_element)} has more than one submodel element,"
                                   " which is invalid! Deserializing all submodel elements anyways...")
                for constructed in _failsafe_construct_multiple(submodel_element, cls.construct_submodel_element,
                                                                cls.failsafe):
                    entity.statement.add(constructed)
        cls._amend_abstract_attributes(entity, element)
        return entity

    @classmethod
    def construct_file(cls, element: etree.Element, object_class=model.File, **_kwargs: Any) -> model.File:
        file = object_class(
            _child_text_mandatory(element, NS_AAS + "idShort"),
            _child_text_mandatory(element, NS_AAS + "mimeType"),
            kind=_get_modeling_kind(element)
        )
        value = _get_text_or_none(element.find(NS_AAS + "value"))
        if value is not None:
            file.value = value
        cls._amend_abstract_attributes(file, element)
        return file

    @classmethod
    def construct_multi_language_property(cls, element: etree.Element, object_class=model.MultiLanguageProperty,
                                          **_kwargs: Any) -> model.MultiLanguageProperty:
        multi_language_property = object_class(
            _child_text_mandatory(element, NS_AAS + "idShort"),
            kind=_get_modeling_kind(element)
        )
        value = _failsafe_construct(element.find(NS_AAS + "value"), cls.construct_lang_string_set, cls.failsafe)
        if value is not None:
            multi_language_property.value = value
        value_id = _failsafe_construct(element.find(NS_AAS + "valueId"), cls.construct_reference, cls.failsafe)
        if value_id is not None:
            multi_language_property.value_id = value_id
        cls._amend_abstract_attributes(multi_language_property, element)
        return multi_language_property

    @classmethod
    def construct_operation(cls, element: etree.Element, object_class=model.Operation, **_kwargs: Any) \
            -> model.Operation:
        operation = object_class(
            _child_text_mandatory(element, NS_AAS + "idShort"),
            kind=_get_modeling_kind(element)
        )
        for input_variable in _failsafe_construct_multiple(element.findall(NS_AAS + "inputVariable"),
                                                           cls.construct_operation_variable, cls.failsafe):
            operation.input_variable.append(input_variable)
        for output_variable in _failsafe_construct_multiple(element.findall(NS_AAS + "outputVariable"),
                                                            cls.construct_operation_variable, cls.failsafe):
            operation.output_variable.append(output_variable)
        for in_output_variable in _failsafe_construct_multiple(element.findall(NS_AAS + "inoutputVariable"),
                                                               cls.construct_operation_variable, cls.failsafe):
            operation.in_output_variable.append(in_output_variable)
        cls._amend_abstract_attributes(operation, element)
        return operation

    @classmethod
    def construct_property(cls, element: etree.Element, object_class=model.Property, **_kwargs: Any) -> model.Property:
        property_ = object_class(
            _child_text_mandatory(element, NS_AAS + "idShort"),
            value_type=_child_text_mandatory_mapped(element, NS_AAS + "valueType", model.datatypes.XSD_TYPE_CLASSES),
            kind=_get_modeling_kind(element)
        )
        value = _get_text_or_none(element.find(NS_AAS + "value"))
        if value is not None:
            property_.value = model.datatypes.from_xsd(value, property_.value_type)
        value_id = _failsafe_construct(element.find(NS_AAS + "valueId"), cls.construct_reference, cls.failsafe)
        if value_id is not None:
            property_.value_id = value_id
        cls._amend_abstract_attributes(property_, element)
        return property_

    @classmethod
    def construct_range(cls, element: etree.Element, object_class=model.Range, **_kwargs: Any) -> model.Range:
        range_ = object_class(
            _child_text_mandatory(element, NS_AAS + "idShort"),
            value_type=_child_text_mandatory_mapped(element, NS_AAS + "valueType", model.datatypes.XSD_TYPE_CLASSES),
            kind=_get_modeling_kind(element)
        )
        max_ = _get_text_or_none(element.find(NS_AAS + "max"))
        if max_ is not None:
            range_.max = model.datatypes.from_xsd(max_, range_.value_type)
        min_ = _get_text_or_none(element.find(NS_AAS + "min"))
        if min_ is not None:
            range_.min = model.datatypes.from_xsd(min_, range_.value_type)
        cls._amend_abstract_attributes(range_, element)
        return range_

    @classmethod
    def construct_reference_element(cls, element: etree.Element, object_class=model.ReferenceElement, **_kwargs: Any) \
            -> model.ReferenceElement:
        reference_element = object_class(
            _child_text_mandatory(element, NS_AAS + "idShort"),
            kind=_get_modeling_kind(element)
        )
        value = _failsafe_construct(element.find(NS_AAS + "value"), cls.construct_reference, cls.failsafe)
        if value is not None:
            reference_element.value = value
        cls._amend_abstract_attributes(reference_element, element)
        return reference_element

    @classmethod
    def construct_relationship_element(cls, element: etree.Element, object_class=model.RelationshipElement,
                                       **_kwargs: Any) -> model.RelationshipElement:
        return cls._construct_relationship_element_internal(element, object_class=object_class, **_kwargs)

    @classmethod
    def construct_submodel_element_collection(cls, element: etree.Element,
                                              object_class_ordered=model.SubmodelElementCollectionOrdered,
                                              object_class_unordered=model.SubmodelElementCollectionUnordered,
                                              **_kwargs: Any) -> model.SubmodelElementCollection:
        ordered = _str_to_bool(_child_text_mandatory(element, NS_AAS + "ordered"))
        collection_type = object_class_ordered if ordered else object_class_unordered
        collection = collection_type(
            _child_text_mandatory(element, NS_AAS + "idShort"),
            kind=_get_modeling_kind(element)
        )
        if not cls.stripped:
            value = _get_child_mandatory(element, NS_AAS + "value")
            # TODO: simplify this should our suggestion regarding the XML schema get accepted
            # https://git.rwth-aachen.de/acplt/pyi40aas/-/issues/57
            for submodel_element in _get_all_children_expect_tag(value, NS_AAS + "submodelElement", cls.failsafe):
                if len(submodel_element) == 0:
                    raise KeyError(f"{_element_pretty_identifier(submodel_element)} has no submodel element!")
                if len(submodel_element) > 1:
                    logger.warning(f"{_element_pretty_identifier(submodel_element)} has more than one submodel element,"
                                   " which is invalid! Deserializing all submodel elements anyways...")
                for constructed in _failsafe_construct_multiple(submodel_element, cls.construct_submodel_element,
                                                                cls.failsafe):
                    collection.value.add(constructed)
        cls._amend_abstract_attributes(collection, element)
        return collection

    @classmethod
    def construct_asset_administration_shell(cls, element: etree.Element, object_class=model.AssetAdministrationShell,
                                             **_kwargs: Any) -> model.AssetAdministrationShell:
        aas = object_class(
            _child_construct_mandatory(element, NS_AAS + "assetRef", cls._construct_asset_reference),
            _child_construct_mandatory(element, NS_AAS + "identification", cls.construct_identifier)
        )
        security = _failsafe_construct(element.find(NS_ABAC + "security"), cls.construct_security, cls.failsafe)
        if security is not None:
            aas.security = security
        if not cls.stripped:
            submodels = element.find(NS_AAS + "submodelRefs")
            if submodels is not None:
                for ref in _child_construct_multiple(submodels, NS_AAS + "submodelRef",
                                                     cls._construct_submodel_reference, cls.failsafe):
                    aas.submodel.add(ref)
            views = element.find(NS_AAS + "views")
            if views is not None:
                for view in _child_construct_multiple(views, NS_AAS + "view", cls.construct_view, cls.failsafe):
                    aas.view.add(view)
        concept_dictionaries = element.find(NS_AAS + "conceptDictionaries")
        if concept_dictionaries is not None:
            for cd in _child_construct_multiple(concept_dictionaries, NS_AAS + "conceptDictionary",
                                                cls.construct_concept_dictionary, cls.failsafe):
                aas.concept_dictionary.add(cd)
        derived_from = _failsafe_construct(element.find(NS_AAS + "derivedFrom"),
                                           cls._construct_asset_administration_shell_reference, cls.failsafe)
        if derived_from is not None:
            aas.derived_from = derived_from
        cls._amend_abstract_attributes(aas, element)
        return aas

    @classmethod
    def construct_asset(cls, element: etree.Element, object_class=model.Asset, **_kwargs: Any) -> model.Asset:
        asset = object_class(
            _child_text_mandatory_mapped(element, NS_AAS + "kind", ASSET_KIND_INVERSE),
            _child_construct_mandatory(element, NS_AAS + "identification", cls.construct_identifier)
        )
        asset_identification_model = _failsafe_construct(element.find(NS_AAS + "assetIdentificationModelRef"),
                                                         cls._construct_submodel_reference, cls.failsafe)
        if asset_identification_model is not None:
            asset.asset_identification_model = asset_identification_model
        bill_of_material = _failsafe_construct(element.find(NS_AAS + "billOfMaterialRef"),
                                               cls._construct_submodel_reference, cls.failsafe)
        if bill_of_material is not None:
            asset.bill_of_material = bill_of_material
        cls._amend_abstract_attributes(asset, element)
        return asset

    @classmethod
    def construct_submodel(cls, element: etree.Element, object_class=model.Submodel, **_kwargs: Any) \
            -> model.Submodel:
        submodel = object_class(
            _child_construct_mandatory(element, NS_AAS + "identification", cls.construct_identifier),
            kind=_get_modeling_kind(element)
        )
        if not cls.stripped:
            # TODO: simplify this should our suggestion regarding the XML schema get accepted
            # https://git.rwth-aachen.de/acplt/pyi40aas/-/issues/57
            for submodel_element in _get_all_children_expect_tag(
                    _get_child_mandatory(element, NS_AAS + "submodelElements"), NS_AAS + "submodelElement",
                    cls.failsafe):
                if len(submodel_element) == 0:
                    raise KeyError(f"{_element_pretty_identifier(submodel_element)} has no submodel element!")
                if len(submodel_element) > 1:
                    logger.warning(f"{_element_pretty_identifier(submodel_element)} has more than one submodel element,"
                                   " which is invalid! Deserializing all submodel elements anyways...")
                for constructed in _failsafe_construct_multiple(submodel_element, cls.construct_submodel_element,
                                                                cls.failsafe):
                    submodel.submodel_element.add(constructed)
        cls._amend_abstract_attributes(submodel, element)
        return submodel

    @classmethod
    def construct_value_reference_pair(cls, element: etree.Element, value_format: Optional[model.DataTypeDef] = None,
                                       object_class=model.ValueReferencePair, **_kwargs: Any) \
            -> model.ValueReferencePair:
        if value_format is None:
            raise ValueError("No value format given!")
        return object_class(
            value_format,
            model.datatypes.from_xsd(_child_text_mandatory(element, NS_IEC + "value"), value_format),
            _child_construct_mandatory(element, NS_IEC + "valueId", cls.construct_reference, namespace=NS_IEC)
        )

    @classmethod
    def construct_value_list(cls, element: etree.Element, value_format: Optional[model.DataTypeDef] = None,
                             **_kwargs: Any) -> model.ValueList:
        """
        This function doesn't support the object_class parameter, because ValueList is just a generic type alias.
        """
        return set(
            _child_construct_multiple(element, NS_IEC + "valueReferencePair", cls.construct_value_reference_pair,
                                      cls.failsafe, value_format=value_format)
        )

    @classmethod
    def construct_iec61360_concept_description(cls, element: etree.Element,
                                               identifier: Optional[model.Identifier] = None,
                                               object_class=model.IEC61360ConceptDescription, **_kwargs: Any) \
            -> model.IEC61360ConceptDescription:
        if identifier is None:
            raise ValueError("No identifier given!")
        cd = object_class(
            identifier,
            _child_construct_mandatory(element, NS_IEC + "preferredName", cls.construct_lang_string_set,
                                       namespace=NS_IEC)
        )
        data_type = _get_text_mapped_or_none(element.find(NS_IEC + "dataType"), IEC61360_DATA_TYPES_INVERSE)
        if data_type is not None:
            cd.data_type = data_type
        definition = _failsafe_construct(element.find(NS_IEC + "definition"), cls.construct_lang_string_set,
                                         cls.failsafe, namespace=NS_IEC)
        if definition is not None:
            cd.definition = definition
        short_name = _failsafe_construct(element.find(NS_IEC + "shortName"), cls.construct_lang_string_set,
                                         cls.failsafe, namespace=NS_IEC)
        if short_name is not None:
            cd.short_name = short_name
        unit = _get_text_or_none(element.find(NS_IEC + "unit"))
        if unit is not None:
            cd.unit = unit
        unit_id = _failsafe_construct(element.find(NS_IEC + "unitId"), cls.construct_reference, cls.failsafe,
                                      namespace=NS_IEC)
        if unit_id is not None:
            cd.unit_id = unit_id
        source_of_definition = _get_text_or_none(element.find(NS_IEC + "sourceOfDefinition"))
        if source_of_definition is not None:
            cd.source_of_definition = source_of_definition
        symbol = _get_text_or_none(element.find(NS_IEC + "symbol"))
        if symbol is not None:
            cd.symbol = symbol
        value_format = _get_text_mapped_or_none(element.find(NS_IEC + "valueFormat"),
                                                model.datatypes.XSD_TYPE_CLASSES)
        if value_format is not None:
            cd.value_format = value_format
        value_list = _failsafe_construct(element.find(NS_IEC + "valueList"), cls.construct_value_list, cls.failsafe,
                                         value_format=value_format)
        if value_list is not None:
            cd.value_list = value_list
        value = _get_text_or_none(element.find(NS_IEC + "value"))
        if value is not None and value_format is not None:
            cd.value = model.datatypes.from_xsd(value, value_format)
        value_id = _failsafe_construct(element.find(NS_IEC + "valueId"), cls.construct_reference, cls.failsafe,
                                       namespace=NS_IEC)
        if value_id is not None:
            cd.value_id = value_id
        for level_type_element in element.findall(NS_IEC + "levelType"):
            level_type = _get_text_mapped_or_none(level_type_element, IEC61360_LEVEL_TYPES_INVERSE)
            if level_type is None:
                error_message = f"{_element_pretty_identifier(level_type_element)} has invalid value: " \
                                + str(level_type_element.text)
                if not cls.failsafe:
                    raise ValueError(error_message)
                logger.warning(error_message)
                continue
            cd.level_types.add(level_type)
        return cd

    @classmethod
    def construct_concept_description(cls, element: etree.Element, object_class=model.ConceptDescription,
                                      **_kwargs: Any) -> model.ConceptDescription:
        cd: Optional[model.ConceptDescription] = None
        identifier = _child_construct_mandatory(element, NS_AAS + "identification", cls.construct_identifier)
        # Hack to detect IEC61360ConceptDescriptions, which are represented using dataSpecification according to DotAAS
        dspec_tag = NS_AAS + "embeddedDataSpecification"
        dspecs = element.findall(dspec_tag)
        if len(dspecs) > 1:
            logger.warning(f"{_element_pretty_identifier(element)} has more than one "
                           f"{_tag_replace_namespace(dspec_tag, element.nsmap)}. This model currently supports only one"
                           f" per {_tag_replace_namespace(element.tag, element.nsmap)}!")
        if len(dspecs) > 0:
            dspec = dspecs[0]
            dspec_content = dspec.find(NS_AAS + "dataSpecificationContent")
            if dspec_content is not None:
                dspec_ref = _failsafe_construct(dspec.find(NS_AAS + "dataSpecification"), cls.construct_reference,
                                                cls.failsafe)
                if dspec_ref is not None and len(dspec_ref.key) > 0 and dspec_ref.key[0].value == \
                        "http://admin-shell.io/DataSpecificationTemplates/DataSpecificationIEC61360/2/0":
                    cd = _failsafe_construct(dspec_content.find(NS_AAS + "dataSpecificationIEC61360"),
                                             cls.construct_iec61360_concept_description, cls.failsafe,
                                             identifier=identifier)
        if cd is None:
            cd = object_class(identifier)
        for ref in _failsafe_construct_multiple(element.findall(NS_AAS + "isCaseOf"), cls.construct_reference,
                                                cls.failsafe):
            cd.is_case_of.add(ref)
        cls._amend_abstract_attributes(cd, element)
        return cd


class StrictAASFromXmlDecoder(AASFromXmlDecoder):
    """
    Non-failsafe XML decoder. Encountered errors won't be caught and abort parsing.
    """
    failsafe = False


class StrippedAASFromXmlDecoder(AASFromXmlDecoder):
    """
    Decoder for stripped XML elements. Used in the HTTP adapter.
    """
    stripped = True


class StrictStrippedAASFromXmlDecoder(StrictAASFromXmlDecoder, StrippedAASFromXmlDecoder):
    """
    Non-failsafe decoder for stripped XML elements.
    """
    pass


def _parse_xml_document(file: IO, failsafe: bool = True, **parser_kwargs: Any) -> Optional[etree.Element]:
    """
    Parse an XML document into an element tree

    :param file: A filename or file-like object to read the XML-serialized data from
    :param failsafe: If True, the file is parsed in a failsafe way: Instead of raising an Exception if the document
                     is malformed, parsing is aborted, an error is logged and None is returned
    :param parser_kwargs: Keyword arguments passed to the XMLParser constructor
    :return: The root element of the element tree
    """

    parser = etree.XMLParser(remove_blank_text=True, remove_comments=True, **parser_kwargs)

    try:
        return etree.parse(file, parser).getroot()
    except etree.XMLSyntaxError as e:
        if failsafe:
            logger.error(e)
            return None
        raise e


def _select_decoder(failsafe: bool, stripped: bool, decoder: Optional[Type[AASFromXmlDecoder]]) \
        -> Type[AASFromXmlDecoder]:
    """
    Returns the correct decoder based on the parameters failsafe and stripped. If a decoder class is given, failsafe
    and stripped are ignored.

    :param failsafe: If true, a failsafe decoder is selected. Ignored if a decoder class is specified.
    :param stripped: If true, a decoder for parsing stripped XML elements is selected. Ignored if a decoder class is
                     specified.
    :param decoder: Is returned, if specified.
    :return: A AASFromXmlDecoder (sub)class.
    """
    if decoder is not None:
        return decoder
    if failsafe:
        if stripped:
            return StrippedAASFromXmlDecoder
        return AASFromXmlDecoder
    else:
        if stripped:
            return StrictStrippedAASFromXmlDecoder
        return StrictAASFromXmlDecoder


@enum.unique
class XMLConstructables(enum.Enum):
    """
    This enum is used to specify which type to construct in read_aas_xml_element().
    """
    KEY = enum.auto()
    REFERENCE = enum.auto()
    AAS_REFERENCE = enum.auto()
    ADMINISTRATIVE_INFORMATION = enum.auto()
    QUALIFIER = enum.auto()
    FORMULA = enum.auto()
    IDENTIFIER = enum.auto()
    SECURITY = enum.auto()
    VIEW = enum.auto()
    CONCEPT_DICTIONARY = enum.auto()
    OPERATION_VARIABLE = enum.auto()
    ANNOTATED_RELATIONSHIP_ELEMENT = enum.auto()
    BASIC_EVENT = enum.auto()
    BLOB = enum.auto()
    CAPABILITY = enum.auto()
    ENTITY = enum.auto()
    FILE = enum.auto()
    MULTI_LANGUAGE_PROPERTY = enum.auto()
    OPERATION = enum.auto()
    PROPERTY = enum.auto()
    RANGE = enum.auto()
    REFERENCE_ELEMENT = enum.auto()
    RELATIONSHIP_ELEMENT = enum.auto()
    SUBMODEL_ELEMENT_COLLECTION = enum.auto()
    ASSET_ADMINISTRATION_SHELL = enum.auto()
    ASSET = enum.auto()
    SUBMODEL = enum.auto()
    VALUE_REFERENCE_PAIR = enum.auto()
    IEC61360_CONCEPT_DESCRIPTION = enum.auto()
    CONCEPT_DESCRIPTION = enum.auto()
    CONSTRAINT = enum.auto()
    DATA_ELEMENT = enum.auto()
    SUBMODEL_ELEMENT = enum.auto()
    VALUE_LIST = enum.auto()
    LANG_STRING_SET = enum.auto()


def read_aas_xml_element(file: IO, construct: XMLConstructables, failsafe: bool = True, stripped: bool = False,
                         decoder: Optional[Type[AASFromXmlDecoder]] = None, **constructor_kwargs) -> Optional[object]:
    """
    Construct a single object from an XML string. The namespaces have to be declared on the object itself, since there
    is no surrounding aasenv element.

    :param file: A filename or file-like object to read the XML-serialized data from
    :param construct: A member of the enum :class:`~.XMLConstructables`, specifying which type to construct.
    :param failsafe: If true, the document is parsed in a failsafe way: missing attributes and elements are logged
                     instead of causing exceptions. Defect objects are skipped.
                     This parameter is ignored if a decoder class is specified.
    :param stripped: If true, stripped XML elements are parsed.
                     See https://git.rwth-aachen.de/acplt/pyi40aas/-/issues/91
                     This parameter is ignored if a decoder class is specified.
    :param decoder: The decoder class used to decode the XML elements
    :param constructor_kwargs: Keyword arguments passed to the constructor function
    :return: The constructed object or None, if an error occurred in failsafe mode.
    """
    decoder_ = _select_decoder(failsafe, stripped, decoder)
    constructor: Callable[..., object]

    if construct == XMLConstructables.KEY:
        constructor = decoder_.construct_key
    elif construct == XMLConstructables.REFERENCE:
        constructor = decoder_.construct_reference
    elif construct == XMLConstructables.AAS_REFERENCE:
        constructor = decoder_.construct_aas_reference
    elif construct == XMLConstructables.ADMINISTRATIVE_INFORMATION:
        constructor = decoder_.construct_administrative_information
    elif construct == XMLConstructables.QUALIFIER:
        constructor = decoder_.construct_qualifier
    elif construct == XMLConstructables.FORMULA:
        constructor = decoder_.construct_formula
    elif construct == XMLConstructables.IDENTIFIER:
        constructor = decoder_.construct_identifier
    elif construct == XMLConstructables.SECURITY:
        constructor = decoder_.construct_security
    elif construct == XMLConstructables.VIEW:
        constructor = decoder_.construct_view
    elif construct == XMLConstructables.CONCEPT_DICTIONARY:
        constructor = decoder_.construct_concept_dictionary
    elif construct == XMLConstructables.OPERATION_VARIABLE:
        constructor = decoder_.construct_operation_variable
    elif construct == XMLConstructables.ANNOTATED_RELATIONSHIP_ELEMENT:
        constructor = decoder_.construct_annotated_relationship_element
    elif construct == XMLConstructables.BASIC_EVENT:
        constructor = decoder_.construct_basic_event
    elif construct == XMLConstructables.BLOB:
        constructor = decoder_.construct_blob
    elif construct == XMLConstructables.CAPABILITY:
        constructor = decoder_.construct_capability
    elif construct == XMLConstructables.ENTITY:
        constructor = decoder_.construct_entity
    elif construct == XMLConstructables.FILE:
        constructor = decoder_.construct_file
    elif construct == XMLConstructables.MULTI_LANGUAGE_PROPERTY:
        constructor = decoder_.construct_multi_language_property
    elif construct == XMLConstructables.OPERATION:
        constructor = decoder_.construct_operation
    elif construct == XMLConstructables.PROPERTY:
        constructor = decoder_.construct_property
    elif construct == XMLConstructables.RANGE:
        constructor = decoder_.construct_range
    elif construct == XMLConstructables.REFERENCE_ELEMENT:
        constructor = decoder_.construct_reference_element
    elif construct == XMLConstructables.RELATIONSHIP_ELEMENT:
        constructor = decoder_.construct_relationship_element
    elif construct == XMLConstructables.SUBMODEL_ELEMENT_COLLECTION:
        constructor = decoder_.construct_submodel_element_collection
    elif construct == XMLConstructables.ASSET_ADMINISTRATION_SHELL:
        constructor = decoder_.construct_asset_administration_shell
    elif construct == XMLConstructables.ASSET:
        constructor = decoder_.construct_asset
    elif construct == XMLConstructables.SUBMODEL:
        constructor = decoder_.construct_submodel
    elif construct == XMLConstructables.VALUE_REFERENCE_PAIR:
        constructor = decoder_.construct_value_reference_pair
    elif construct == XMLConstructables.IEC61360_CONCEPT_DESCRIPTION:
        constructor = decoder_.construct_iec61360_concept_description
    elif construct == XMLConstructables.CONCEPT_DESCRIPTION:
        constructor = decoder_.construct_concept_description
    # the following constructors decide which constructor to call based on the elements tag
    elif construct == XMLConstructables.CONSTRAINT:
        constructor = decoder_.construct_constraint
    elif construct == XMLConstructables.DATA_ELEMENT:
        constructor = decoder_.construct_data_element
    elif construct == XMLConstructables.SUBMODEL_ELEMENT:
        constructor = decoder_.construct_submodel_element
    # type aliases
    elif construct == XMLConstructables.VALUE_LIST:
        constructor = decoder_.construct_value_list
    elif construct == XMLConstructables.LANG_STRING_SET:
        constructor = decoder_.construct_lang_string_set
    else:
        raise ValueError(f"{construct.name} cannot be constructed!")

    element = _parse_xml_document(file, failsafe=decoder_.failsafe)
    return _failsafe_construct(element, constructor, decoder_.failsafe, **constructor_kwargs)


def read_aas_xml_file_into(object_store: model.AbstractObjectStore[model.Identifiable], file: IO,
                           replace_existing: bool = False, ignore_existing: bool = False, failsafe: bool = True,
                           stripped: bool = False, decoder: Optional[Type[AASFromXmlDecoder]] = None,
                           **parser_kwargs: Any) -> Set[model.Identifier]:
    """
    Read an Asset Administration Shell XML file according to 'Details of the Asset Administration Shell', chapter 5.4
    into a given :class:`ObjectStore <aas.model.provider.AbstractObjectStore>`.

    :param object_store: The :class:`ObjectStore <aas.model.provider.AbstractObjectStore>` in which the
                         :class:`~aas.model.base.Identifiable` objects should be stored
    :param file: A filename or file-like object to read the XML-serialized data from
    :param replace_existing: Whether to replace existing objects with the same identifier in the object store or not
    :param ignore_existing: Whether to ignore existing objects (e.g. log a message) or raise an error.
                            This parameter is ignored if replace_existing is True.
    :param failsafe: If `True`, the document is parsed in a failsafe way: missing attributes and elements are logged
                     instead of causing exceptions. Defect objects are skipped.
                     This parameter is ignored if a decoder class is specified.
    :param stripped: If `True`, stripped XML elements are parsed.
                     See https://git.rwth-aachen.de/acplt/pyi40aas/-/issues/91
                     This parameter is ignored if a decoder class is specified.
    :param decoder: The decoder class used to decode the XML elements
    :param parser_kwargs: Keyword arguments passed to the XMLParser constructor
    :return: A set of :class:`Identifiers <aas.model.base.Identifier>` that were added to object_store
    """
    ret: Set[model.Identifier] = set()

    decoder_ = _select_decoder(failsafe, stripped, decoder)

    element_constructors: Dict[str, Callable[..., model.Identifiable]] = {
        "assetAdministrationShell": decoder_.construct_asset_administration_shell,
        "asset": decoder_.construct_asset,
        "submodel": decoder_.construct_submodel,
        "conceptDescription": decoder_.construct_concept_description
    }

    element_constructors = {NS_AAS + k: v for k, v in element_constructors.items()}

    root = _parse_xml_document(file, failsafe=decoder_.failsafe, **parser_kwargs)

    if root is None:
        return ret

    # Add AAS objects to ObjectStore
    for list_ in root:
        element_tag = list_.tag[:-1]
        if list_.tag[-1] != "s" or element_tag not in element_constructors:
            error_message = f"Unexpected top-level list {_element_pretty_identifier(list_)}!"
            if not decoder_.failsafe:
                raise TypeError(error_message)
            logger.warning(error_message)
            continue
        constructor = element_constructors[element_tag]
        for element in _child_construct_multiple(list_, element_tag, constructor, decoder_.failsafe):
            if element.identification in ret:
                error_message = f"{element} has a duplicate identifier already parsed in the document!"
                if not decoder_.failsafe:
                    raise KeyError(error_message)
                logger.error(error_message + " skipping it...")
                continue
            existing_element = object_store.get(element.identification)
            if existing_element is not None:
                if not replace_existing:
                    error_message = f"object with identifier {element.identification} already exists " \
                                    f"in the object store: {existing_element}!"
                    if not ignore_existing:
                        raise KeyError(error_message + f" failed to insert {element}!")
                    logger.info(error_message + f" skipping insertion of {element}...")
                    continue
                object_store.discard(existing_element)
            object_store.add(element)
            ret.add(element.identification)
    return ret


def read_aas_xml_file(file: IO, **kwargs: Any) -> model.DictObjectStore[model.Identifiable]:
    """
    A wrapper of :meth:`~aas.adapter.xml.xml_deserialization.read_aas_xml_file_into`, that reads all objects in an
    empty :class:`~aas.model.provider.DictObjectStore`. This function supports
    the same keyword arguments as :meth:`~aas.adapter.xml.xml_deserialization.read_aas_xml_file_into`.

    :param file: A filename or file-like object to read the XML-serialized data from
    :param kwargs: Keyword arguments passed to :meth:`~aas.adapter.xml.xml_deserialization.read_aas_xml_file_into`
    :return: A :class:`~aas.model.provider.DictObjectStore` containing all AAS objects from the XML file
    """
    object_store: model.DictObjectStore[model.Identifiable] = model.DictObjectStore()
    read_aas_xml_file_into(object_store, file, **kwargs)
    return object_store<|MERGE_RESOLUTION|>--- conflicted
+++ resolved
@@ -448,24 +448,10 @@
                 if len(constraint) == 0:
                     continue
                 if len(constraint) > 1:
-<<<<<<< HEAD
-                    logger.warning(
-                        f"{_element_pretty_identifier(constraint)} has more than one constraint. "
-                        f"It is not compliant to the XML Schema!")
-                    for c in constraint:
-                        constructed = _failsafe_construct(c, cls.construct_constraint, cls.failsafe)
-                        if constructed is not None:
-                            obj.qualifier.add(constructed)
-                else:
-                    constructed = _failsafe_construct(constraint[0], cls.construct_constraint, cls.failsafe)
-                    if constructed is not None:
-                        obj.qualifier.add(constructed)
-=======
                     logger.warning(f"{_element_pretty_identifier(constraint)} has more than one constraint, "
                                    "which is invalid! Deserializing all constraints anyways...")
                 for constructed in _failsafe_construct_multiple(constraint, cls.construct_constraint, cls.failsafe):
                     obj.qualifier.add(constructed)
->>>>>>> cb35bd76
 
     @classmethod
     def _construct_relationship_element_internal(cls, element: etree.Element, object_class: Type[RE], **_kwargs: Any) \
